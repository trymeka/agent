lockfileVersion: '9.0'

settings:
  autoInstallPeers: true
  excludeLinksFromLockfile: false

importers:

  .:
    devDependencies:
      '@biomejs/biome':
        specifier: 1.9.4
        version: 1.9.4
      '@changesets/cli':
        specifier: ^2.29.4
        version: 2.29.4
      '@dotenvx/dotenvx':
        specifier: ^1.48.0
        version: 1.48.0
      '@trymeka/typescript':
        specifier: workspace:*
        version: link:tooling/typescript
      '@turbo/gen':
        specifier: ^2.5.4
        version: 2.5.4(@types/node@24.0.14)(typescript@5.8.3)
      '@types/node':
        specifier: ^24.0.14
        version: 24.0.14
      tsx:
        specifier: ^4.20.3
        version: 4.20.3
      turbo:
        specifier: ^2.5.4
        version: 2.5.4
      typescript:
        specifier: ^5.8.3
        version: 5.8.3

  examples:
    dependencies:
      '@ai-sdk/anthropic':
        specifier: ^1.2.12
        version: 1.2.12(zod@3.25.76)
      '@ai-sdk/google':
        specifier: ^1.2.22
        version: 1.2.22(zod@3.25.76)
      '@ai-sdk/openai':
        specifier: ^1.3.23
        version: 1.3.23(zod@3.25.76)
      '@trymeka/ai-provider-vercel':
        specifier: workspace:*
        version: link:../packages/ai-provider-vercel
      '@trymeka/computer-provider-anchor-browser':
        specifier: workspace:*
        version: link:../packages/computer-provider-anchor-browser
      '@trymeka/computer-provider-scrapybara':
        specifier: workspace:*
        version: link:../packages/computer-provider-scrapybara
      '@trymeka/core':
        specifier: workspace:*
        version: link:../packages/core
      zod:
        specifier: ^3.24.4
        version: 3.25.76
    devDependencies:
      '@trymeka/typescript':
        specifier: workspace:*
        version: link:../tooling/typescript
      typescript:
        specifier: ^5.8.3
        version: 5.8.3

  packages/ai-provider-vercel:
    dependencies:
      '@trymeka/core':
        specifier: workspace:*
        version: link:../core
      ai:
        specifier: ^4.3.15
        version: 4.3.19(react@19.1.0)(zod@3.25.76)
      zod:
        specifier: ^3.24.4
        version: 3.25.76
    devDependencies:
      '@trymeka/typescript':
        specifier: workspace:*
        version: link:../../tooling/typescript
      tsup:
        specifier: ^8.5.0
        version: 8.5.0(postcss@8.5.6)(tsx@4.20.3)(typescript@5.8.3)
      typescript:
        specifier: ^5.8.3
        version: 5.8.3

<<<<<<< HEAD
  packages/computer-provider-e2b:
    dependencies:
      '@e2b/desktop':
        specifier: ^1.9.2
        version: 1.9.2
      '@trymeka/core':
        specifier: workspace:*
        version: link:../core
    devDependencies:
      '@trymeka/typescript':
        specifier: workspace:*
        version: link:../../tooling/typescript
      tsup:
        specifier: ^8.5.0
        version: 8.5.0(postcss@8.5.6)(tsx@4.20.3)(typescript@5.8.3)
      typescript:
        specifier: ^5.8.3
        version: 5.8.3

  packages/computer-provider-scrapybara:
=======
  packages/computer-provider-anchor-browser:
>>>>>>> b247b059
    dependencies:
      '@trymeka/computer-provider-core':
        specifier: workspace:*
        version: link:../computer-provider-core
      '@trymeka/core':
        specifier: workspace:*
        version: link:../core
    devDependencies:
      '@trymeka/typescript':
        specifier: workspace:*
        version: link:../../tooling/typescript
      playwright-core:
        specifier: ^1.54.1
        version: 1.54.1
      tsup:
        specifier: ^8.5.0
        version: 8.5.0(postcss@8.5.6)(tsx@4.20.3)(typescript@5.8.3)
      typescript:
        specifier: ^5.8.3
        version: 5.8.3

  packages/computer-provider-core:
    dependencies:
      '@trymeka/core':
        specifier: workspace:*
        version: link:../core
    devDependencies:
      '@trymeka/typescript':
        specifier: workspace:*
        version: link:../../tooling/typescript
      playwright-core:
        specifier: ^1.54.1
        version: 1.54.1
      tsup:
        specifier: ^8.5.0
        version: 8.5.0(postcss@8.5.6)(tsx@4.20.3)(typescript@5.8.3)
      typescript:
        specifier: ^5.8.3
        version: 5.8.3

  packages/computer-provider-scrapybara:
    dependencies:
      '@trymeka/computer-provider-core':
        specifier: workspace:*
        version: link:../computer-provider-core
      '@trymeka/core':
        specifier: workspace:*
        version: link:../core
      scrapybara:
        specifier: ^2.5.2
        version: 2.5.2
    devDependencies:
      '@trymeka/typescript':
        specifier: workspace:*
        version: link:../../tooling/typescript
      playwright-core:
        specifier: ^1.54.1
        version: 1.54.1
      tsup:
        specifier: ^8.5.0
        version: 8.5.0(postcss@8.5.6)(tsx@4.20.3)(typescript@5.8.3)
      typescript:
        specifier: ^5.8.3
        version: 5.8.3

  packages/core:
    dependencies:
      zod:
        specifier: ^3.24.4
        version: 3.25.76
    devDependencies:
      '@trymeka/typescript':
        specifier: workspace:*
        version: link:../../tooling/typescript
      tsup:
        specifier: ^8.5.0
        version: 8.5.0(postcss@8.5.6)(tsx@4.20.3)(typescript@5.8.3)
      typescript:
        specifier: ^5.8.3
        version: 5.8.3

  tooling/github: {}

  tooling/typescript: {}

packages:

  '@ai-sdk/anthropic@1.2.12':
    resolution: {integrity: sha512-YSzjlko7JvuiyQFmI9RN1tNZdEiZxc+6xld/0tq/VkJaHpEzGAb1yiNxxvmYVcjvfu/PcvCxAAYXmTYQQ63IHQ==}
    engines: {node: '>=18'}
    peerDependencies:
      zod: ^3.0.0

  '@ai-sdk/google@1.2.22':
    resolution: {integrity: sha512-Ppxu3DIieF1G9pyQ5O1Z646GYR0gkC57YdBqXJ82qvCdhEhZHu0TWhmnOoeIWe2olSbuDeoOY+MfJrW8dzS3Hw==}
    engines: {node: '>=18'}
    peerDependencies:
      zod: ^3.0.0

  '@ai-sdk/openai@1.3.23':
    resolution: {integrity: sha512-86U7rFp8yacUAOE/Jz8WbGcwMCqWvjK33wk5DXkfnAOEn3mx2r7tNSJdjukQFZbAK97VMXGPPHxF+aEARDXRXQ==}
    engines: {node: '>=18'}
    peerDependencies:
      zod: ^3.0.0

  '@ai-sdk/provider-utils@2.2.8':
    resolution: {integrity: sha512-fqhG+4sCVv8x7nFzYnFo19ryhAa3w096Kmc3hWxMQfW/TubPOmt3A6tYZhl4mUfQWWQMsuSkLrtjlWuXBVSGQA==}
    engines: {node: '>=18'}
    peerDependencies:
      zod: ^3.23.8

  '@ai-sdk/provider@1.1.3':
    resolution: {integrity: sha512-qZMxYJ0qqX/RfnuIaab+zp8UAeJn/ygXXAffR5I4N0n1IrvA6qBsjc8hXLmBiMV2zoXlifkacF7sEFnYnjBcqg==}
    engines: {node: '>=18'}

  '@ai-sdk/react@1.2.12':
    resolution: {integrity: sha512-jK1IZZ22evPZoQW3vlkZ7wvjYGYF+tRBKXtrcolduIkQ/m/sOAVcVeVDUDvh1T91xCnWCdUGCPZg2avZ90mv3g==}
    engines: {node: '>=18'}
    peerDependencies:
      react: ^18 || ^19 || ^19.0.0-rc
      zod: ^3.23.8
    peerDependenciesMeta:
      zod:
        optional: true

  '@ai-sdk/ui-utils@1.2.11':
    resolution: {integrity: sha512-3zcwCc8ezzFlwp3ZD15wAPjf2Au4s3vAbKsXQVyhxODHcmu0iyPO2Eua6D/vicq/AUm/BAo60r97O6HU+EI0+w==}
    engines: {node: '>=18'}
    peerDependencies:
      zod: ^3.23.8

  '@babel/runtime-corejs3@7.27.0':
    resolution: {integrity: sha512-UWjX6t+v+0ckwZ50Y5ShZLnlk95pP5MyW/pon9tiYzl3+18pkTHTFNTKr7rQbfRXPkowt2QAn30o1b6oswszew==}
    engines: {node: '>=6.9.0'}

  '@babel/runtime@7.26.10':
    resolution: {integrity: sha512-2WJMeRQPHKSPemqk/awGrAiuFfzBmOIPXKizAsVhWH9YJqLZ0H+HS4c8loHGgW6utJ3E/ejXQUsiGaQy2NZ9Fw==}
    engines: {node: '>=6.9.0'}

  '@biomejs/biome@1.9.4':
    resolution: {integrity: sha512-1rkd7G70+o9KkTn5KLmDYXihGoTaIGO9PIIN2ZB7UJxFrWw04CZHPYiMRjYsaDvVV7hP1dYNRLxSANLaBFGpog==}
    engines: {node: '>=14.21.3'}
    hasBin: true

  '@biomejs/cli-darwin-arm64@1.9.4':
    resolution: {integrity: sha512-bFBsPWrNvkdKrNCYeAp+xo2HecOGPAy9WyNyB/jKnnedgzl4W4Hb9ZMzYNbf8dMCGmUdSavlYHiR01QaYR58cw==}
    engines: {node: '>=14.21.3'}
    cpu: [arm64]
    os: [darwin]

  '@biomejs/cli-darwin-x64@1.9.4':
    resolution: {integrity: sha512-ngYBh/+bEedqkSevPVhLP4QfVPCpb+4BBe2p7Xs32dBgs7rh9nY2AIYUL6BgLw1JVXV8GlpKmb/hNiuIxfPfZg==}
    engines: {node: '>=14.21.3'}
    cpu: [x64]
    os: [darwin]

  '@biomejs/cli-linux-arm64-musl@1.9.4':
    resolution: {integrity: sha512-v665Ct9WCRjGa8+kTr0CzApU0+XXtRgwmzIf1SeKSGAv+2scAlW6JR5PMFo6FzqqZ64Po79cKODKf3/AAmECqA==}
    engines: {node: '>=14.21.3'}
    cpu: [arm64]
    os: [linux]

  '@biomejs/cli-linux-arm64@1.9.4':
    resolution: {integrity: sha512-fJIW0+LYujdjUgJJuwesP4EjIBl/N/TcOX3IvIHJQNsAqvV2CHIogsmA94BPG6jZATS4Hi+xv4SkBBQSt1N4/g==}
    engines: {node: '>=14.21.3'}
    cpu: [arm64]
    os: [linux]

  '@biomejs/cli-linux-x64-musl@1.9.4':
    resolution: {integrity: sha512-gEhi/jSBhZ2m6wjV530Yy8+fNqG8PAinM3oV7CyO+6c3CEh16Eizm21uHVsyVBEB6RIM8JHIl6AGYCv6Q6Q9Tg==}
    engines: {node: '>=14.21.3'}
    cpu: [x64]
    os: [linux]

  '@biomejs/cli-linux-x64@1.9.4':
    resolution: {integrity: sha512-lRCJv/Vi3Vlwmbd6K+oQ0KhLHMAysN8lXoCI7XeHlxaajk06u7G+UsFSO01NAs5iYuWKmVZjmiOzJ0OJmGsMwg==}
    engines: {node: '>=14.21.3'}
    cpu: [x64]
    os: [linux]

  '@biomejs/cli-win32-arm64@1.9.4':
    resolution: {integrity: sha512-tlbhLk+WXZmgwoIKwHIHEBZUwxml7bRJgk0X2sPyNR3S93cdRq6XulAZRQJ17FYGGzWne0fgrXBKpl7l4M87Hg==}
    engines: {node: '>=14.21.3'}
    cpu: [arm64]
    os: [win32]

  '@biomejs/cli-win32-x64@1.9.4':
    resolution: {integrity: sha512-8Y5wMhVIPaWe6jw2H+KlEm4wP/f7EW3810ZLmDlrEEy5KvBsb9ECEfu/kMWD484ijfQ8+nIi0giMgu9g1UAuuA==}
    engines: {node: '>=14.21.3'}
    cpu: [x64]
    os: [win32]

  '@bufbuild/protobuf@2.6.1':
    resolution: {integrity: sha512-DaG6XlyKpz08bmHY5SGX2gfIllaqtDJ/KwVoxsmP22COOLYwDBe7yD3DZGwXem/Xq7QOc9cuR7R3MpAv5CFfDw==}

  '@changesets/apply-release-plan@7.0.12':
    resolution: {integrity: sha512-EaET7As5CeuhTzvXTQCRZeBUcisoYPDDcXvgTE/2jmmypKp0RC7LxKj/yzqeh/1qFTZI7oDGFcL1PHRuQuketQ==}

  '@changesets/assemble-release-plan@6.0.8':
    resolution: {integrity: sha512-y8+8LvZCkKJdbUlpXFuqcavpzJR80PN0OIfn8HZdwK7Sh6MgLXm4hKY5vu6/NDoKp8lAlM4ERZCqRMLxP4m+MQ==}

  '@changesets/changelog-git@0.2.1':
    resolution: {integrity: sha512-x/xEleCFLH28c3bQeQIyeZf8lFXyDFVn1SgcBiR2Tw/r4IAWlk1fzxCEZ6NxQAjF2Nwtczoen3OA2qR+UawQ8Q==}

  '@changesets/cli@2.29.4':
    resolution: {integrity: sha512-VW30x9oiFp/un/80+5jLeWgEU6Btj8IqOgI+X/zAYu4usVOWXjPIK5jSSlt5jsCU7/6Z7AxEkarxBxGUqkAmNg==}
    hasBin: true

  '@changesets/config@3.1.1':
    resolution: {integrity: sha512-bd+3Ap2TKXxljCggI0mKPfzCQKeV/TU4yO2h2C6vAihIo8tzseAn2e7klSuiyYYXvgu53zMN1OeYMIQkaQoWnA==}

  '@changesets/errors@0.2.0':
    resolution: {integrity: sha512-6BLOQUscTpZeGljvyQXlWOItQyU71kCdGz7Pi8H8zdw6BI0g3m43iL4xKUVPWtG+qrrL9DTjpdn8eYuCQSRpow==}

  '@changesets/get-dependents-graph@2.1.3':
    resolution: {integrity: sha512-gphr+v0mv2I3Oxt19VdWRRUxq3sseyUpX9DaHpTUmLj92Y10AGy+XOtV+kbM6L/fDcpx7/ISDFK6T8A/P3lOdQ==}

  '@changesets/get-release-plan@4.0.12':
    resolution: {integrity: sha512-KukdEgaafnyGryUwpHG2kZ7xJquOmWWWk5mmoeQaSvZTWH1DC5D/Sw6ClgGFYtQnOMSQhgoEbDxAbpIIayKH1g==}

  '@changesets/get-version-range-type@0.4.0':
    resolution: {integrity: sha512-hwawtob9DryoGTpixy1D3ZXbGgJu1Rhr+ySH2PvTLHvkZuQ7sRT4oQwMh0hbqZH1weAooedEjRsbrWcGLCeyVQ==}

  '@changesets/git@3.0.4':
    resolution: {integrity: sha512-BXANzRFkX+XcC1q/d27NKvlJ1yf7PSAgi8JG6dt8EfbHFHi4neau7mufcSca5zRhwOL8j9s6EqsxmT+s+/E6Sw==}

  '@changesets/logger@0.1.1':
    resolution: {integrity: sha512-OQtR36ZlnuTxKqoW4Sv6x5YIhOmClRd5pWsjZsddYxpWs517R0HkyiefQPIytCVh4ZcC5x9XaG8KTdd5iRQUfg==}

  '@changesets/parse@0.4.1':
    resolution: {integrity: sha512-iwksMs5Bf/wUItfcg+OXrEpravm5rEd9Bf4oyIPL4kVTmJQ7PNDSd6MDYkpSJR1pn7tz/k8Zf2DhTCqX08Ou+Q==}

  '@changesets/pre@2.0.2':
    resolution: {integrity: sha512-HaL/gEyFVvkf9KFg6484wR9s0qjAXlZ8qWPDkTyKF6+zqjBe/I2mygg3MbpZ++hdi0ToqNUF8cjj7fBy0dg8Ug==}

  '@changesets/read@0.6.5':
    resolution: {integrity: sha512-UPzNGhsSjHD3Veb0xO/MwvasGe8eMyNrR/sT9gR8Q3DhOQZirgKhhXv/8hVsI0QpPjR004Z9iFxoJU6in3uGMg==}

  '@changesets/should-skip-package@0.1.2':
    resolution: {integrity: sha512-qAK/WrqWLNCP22UDdBTMPH5f41elVDlsNyat180A33dWxuUDyNpg6fPi/FyTZwRriVjg0L8gnjJn2F9XAoF0qw==}

  '@changesets/types@4.1.0':
    resolution: {integrity: sha512-LDQvVDv5Kb50ny2s25Fhm3d9QSZimsoUGBsUioj6MC3qbMUCuC8GPIvk/M6IvXx3lYhAs0lwWUQLb+VIEUCECw==}

  '@changesets/types@6.1.0':
    resolution: {integrity: sha512-rKQcJ+o1nKNgeoYRHKOS07tAMNd3YSN0uHaJOZYjBAgxfV7TUE7JE+z4BzZdQwb5hKaYbayKN5KrYV7ODb2rAA==}

  '@changesets/write@0.4.0':
    resolution: {integrity: sha512-CdTLvIOPiCNuH71pyDu3rA+Q0n65cmAbXnwWH84rKGiFumFzkmHNT8KHTMEchcxN+Kl8I54xGUhJ7l3E7X396Q==}

  '@connectrpc/connect-web@2.0.0-rc.3':
    resolution: {integrity: sha512-w88P8Lsn5CCsA7MFRl2e6oLY4J/5toiNtJns/YJrlyQaWOy3RO8pDgkz+iIkG98RPMhj2thuBvsd3Cn4DKKCkw==}
    peerDependencies:
      '@bufbuild/protobuf': ^2.2.0
      '@connectrpc/connect': 2.0.0-rc.3

  '@connectrpc/connect@2.0.0-rc.3':
    resolution: {integrity: sha512-ARBt64yEyKbanyRETTjcjJuHr2YXorzQo0etyS5+P6oSeW8xEuzajA9g+zDnMcj1hlX2dQE93foIWQGfpru7gQ==}
    peerDependencies:
      '@bufbuild/protobuf': ^2.2.0

  '@cspotcode/source-map-support@0.8.1':
    resolution: {integrity: sha512-IchNf6dN4tHoMFIn/7OE8LWZ19Y6q/67Bmf6vnGREv8RSbBVb9LPJxEcnwrcwX6ixSvaiGoomAUvu4YSxXrVgw==}
    engines: {node: '>=12'}

  '@dotenvx/dotenvx@1.48.0':
    resolution: {integrity: sha512-UrAKBvUYl8SwCyYa8U8lND4rkdPbd7uOPtCPeiObeg5B44yrdH2ioO0tLfsGAGoenLmf6IpN6be4eT4gXxyzjQ==}
    hasBin: true

  '@e2b/desktop@1.9.2':
    resolution: {integrity: sha512-kDZM03eS2rUi9jNUWbv82Y2plFSjkTDKtWwn34lAsvaBRPRsPiNYryVm2YWSE4LX4Rja6HfHNnC+3TASRLQKdw==}
    engines: {node: '>=18'}

  '@ecies/ciphers@0.2.4':
    resolution: {integrity: sha512-t+iX+Wf5nRKyNzk8dviW3Ikb/280+aEJAnw9YXvCp2tYGPSkMki+NRY+8aNLmVFv3eNtMdvViPNOPxS8SZNP+w==}
    engines: {bun: '>=1', deno: '>=2', node: '>=16'}
    peerDependencies:
      '@noble/ciphers': ^1.0.0

  '@esbuild/aix-ppc64@0.25.6':
    resolution: {integrity: sha512-ShbM/3XxwuxjFiuVBHA+d3j5dyac0aEVVq1oluIDf71hUw0aRF59dV/efUsIwFnR6m8JNM2FjZOzmaZ8yG61kw==}
    engines: {node: '>=18'}
    cpu: [ppc64]
    os: [aix]

  '@esbuild/android-arm64@0.25.6':
    resolution: {integrity: sha512-hd5zdUarsK6strW+3Wxi5qWws+rJhCCbMiC9QZyzoxfk5uHRIE8T287giQxzVpEvCwuJ9Qjg6bEjcRJcgfLqoA==}
    engines: {node: '>=18'}
    cpu: [arm64]
    os: [android]

  '@esbuild/android-arm@0.25.6':
    resolution: {integrity: sha512-S8ToEOVfg++AU/bHwdksHNnyLyVM+eMVAOf6yRKFitnwnbwwPNqKr3srzFRe7nzV69RQKb5DgchIX5pt3L53xg==}
    engines: {node: '>=18'}
    cpu: [arm]
    os: [android]

  '@esbuild/android-x64@0.25.6':
    resolution: {integrity: sha512-0Z7KpHSr3VBIO9A/1wcT3NTy7EB4oNC4upJ5ye3R7taCc2GUdeynSLArnon5G8scPwaU866d3H4BCrE5xLW25A==}
    engines: {node: '>=18'}
    cpu: [x64]
    os: [android]

  '@esbuild/darwin-arm64@0.25.6':
    resolution: {integrity: sha512-FFCssz3XBavjxcFxKsGy2DYK5VSvJqa6y5HXljKzhRZ87LvEi13brPrf/wdyl/BbpbMKJNOr1Sd0jtW4Ge1pAA==}
    engines: {node: '>=18'}
    cpu: [arm64]
    os: [darwin]

  '@esbuild/darwin-x64@0.25.6':
    resolution: {integrity: sha512-GfXs5kry/TkGM2vKqK2oyiLFygJRqKVhawu3+DOCk7OxLy/6jYkWXhlHwOoTb0WqGnWGAS7sooxbZowy+pK9Yg==}
    engines: {node: '>=18'}
    cpu: [x64]
    os: [darwin]

  '@esbuild/freebsd-arm64@0.25.6':
    resolution: {integrity: sha512-aoLF2c3OvDn2XDTRvn8hN6DRzVVpDlj2B/F66clWd/FHLiHaG3aVZjxQX2DYphA5y/evbdGvC6Us13tvyt4pWg==}
    engines: {node: '>=18'}
    cpu: [arm64]
    os: [freebsd]

  '@esbuild/freebsd-x64@0.25.6':
    resolution: {integrity: sha512-2SkqTjTSo2dYi/jzFbU9Plt1vk0+nNg8YC8rOXXea+iA3hfNJWebKYPs3xnOUf9+ZWhKAaxnQNUf2X9LOpeiMQ==}
    engines: {node: '>=18'}
    cpu: [x64]
    os: [freebsd]

  '@esbuild/linux-arm64@0.25.6':
    resolution: {integrity: sha512-b967hU0gqKd9Drsh/UuAm21Khpoh6mPBSgz8mKRq4P5mVK8bpA+hQzmm/ZwGVULSNBzKdZPQBRT3+WuVavcWsQ==}
    engines: {node: '>=18'}
    cpu: [arm64]
    os: [linux]

  '@esbuild/linux-arm@0.25.6':
    resolution: {integrity: sha512-SZHQlzvqv4Du5PrKE2faN0qlbsaW/3QQfUUc6yO2EjFcA83xnwm91UbEEVx4ApZ9Z5oG8Bxz4qPE+HFwtVcfyw==}
    engines: {node: '>=18'}
    cpu: [arm]
    os: [linux]

  '@esbuild/linux-ia32@0.25.6':
    resolution: {integrity: sha512-aHWdQ2AAltRkLPOsKdi3xv0mZ8fUGPdlKEjIEhxCPm5yKEThcUjHpWB1idN74lfXGnZ5SULQSgtr5Qos5B0bPw==}
    engines: {node: '>=18'}
    cpu: [ia32]
    os: [linux]

  '@esbuild/linux-loong64@0.25.6':
    resolution: {integrity: sha512-VgKCsHdXRSQ7E1+QXGdRPlQ/e08bN6WMQb27/TMfV+vPjjTImuT9PmLXupRlC90S1JeNNW5lzkAEO/McKeJ2yg==}
    engines: {node: '>=18'}
    cpu: [loong64]
    os: [linux]

  '@esbuild/linux-mips64el@0.25.6':
    resolution: {integrity: sha512-WViNlpivRKT9/py3kCmkHnn44GkGXVdXfdc4drNmRl15zVQ2+D2uFwdlGh6IuK5AAnGTo2qPB1Djppj+t78rzw==}
    engines: {node: '>=18'}
    cpu: [mips64el]
    os: [linux]

  '@esbuild/linux-ppc64@0.25.6':
    resolution: {integrity: sha512-wyYKZ9NTdmAMb5730I38lBqVu6cKl4ZfYXIs31Baf8aoOtB4xSGi3THmDYt4BTFHk7/EcVixkOV2uZfwU3Q2Jw==}
    engines: {node: '>=18'}
    cpu: [ppc64]
    os: [linux]

  '@esbuild/linux-riscv64@0.25.6':
    resolution: {integrity: sha512-KZh7bAGGcrinEj4qzilJ4hqTY3Dg2U82c8bv+e1xqNqZCrCyc+TL9AUEn5WGKDzm3CfC5RODE/qc96OcbIe33w==}
    engines: {node: '>=18'}
    cpu: [riscv64]
    os: [linux]

  '@esbuild/linux-s390x@0.25.6':
    resolution: {integrity: sha512-9N1LsTwAuE9oj6lHMyyAM+ucxGiVnEqUdp4v7IaMmrwb06ZTEVCIs3oPPplVsnjPfyjmxwHxHMF8b6vzUVAUGw==}
    engines: {node: '>=18'}
    cpu: [s390x]
    os: [linux]

  '@esbuild/linux-x64@0.25.6':
    resolution: {integrity: sha512-A6bJB41b4lKFWRKNrWoP2LHsjVzNiaurf7wyj/XtFNTsnPuxwEBWHLty+ZE0dWBKuSK1fvKgrKaNjBS7qbFKig==}
    engines: {node: '>=18'}
    cpu: [x64]
    os: [linux]

  '@esbuild/netbsd-arm64@0.25.6':
    resolution: {integrity: sha512-IjA+DcwoVpjEvyxZddDqBY+uJ2Snc6duLpjmkXm/v4xuS3H+3FkLZlDm9ZsAbF9rsfP3zeA0/ArNDORZgrxR/Q==}
    engines: {node: '>=18'}
    cpu: [arm64]
    os: [netbsd]

  '@esbuild/netbsd-x64@0.25.6':
    resolution: {integrity: sha512-dUXuZr5WenIDlMHdMkvDc1FAu4xdWixTCRgP7RQLBOkkGgwuuzaGSYcOpW4jFxzpzL1ejb8yF620UxAqnBrR9g==}
    engines: {node: '>=18'}
    cpu: [x64]
    os: [netbsd]

  '@esbuild/openbsd-arm64@0.25.6':
    resolution: {integrity: sha512-l8ZCvXP0tbTJ3iaqdNf3pjaOSd5ex/e6/omLIQCVBLmHTlfXW3zAxQ4fnDmPLOB1x9xrcSi/xtCWFwCZRIaEwg==}
    engines: {node: '>=18'}
    cpu: [arm64]
    os: [openbsd]

  '@esbuild/openbsd-x64@0.25.6':
    resolution: {integrity: sha512-hKrmDa0aOFOr71KQ/19JC7az1P0GWtCN1t2ahYAf4O007DHZt/dW8ym5+CUdJhQ/qkZmI1HAF8KkJbEFtCL7gw==}
    engines: {node: '>=18'}
    cpu: [x64]
    os: [openbsd]

  '@esbuild/openharmony-arm64@0.25.6':
    resolution: {integrity: sha512-+SqBcAWoB1fYKmpWoQP4pGtx+pUUC//RNYhFdbcSA16617cchuryuhOCRpPsjCblKukAckWsV+aQ3UKT/RMPcA==}
    engines: {node: '>=18'}
    cpu: [arm64]
    os: [openharmony]

  '@esbuild/sunos-x64@0.25.6':
    resolution: {integrity: sha512-dyCGxv1/Br7MiSC42qinGL8KkG4kX0pEsdb0+TKhmJZgCUDBGmyo1/ArCjNGiOLiIAgdbWgmWgib4HoCi5t7kA==}
    engines: {node: '>=18'}
    cpu: [x64]
    os: [sunos]

  '@esbuild/win32-arm64@0.25.6':
    resolution: {integrity: sha512-42QOgcZeZOvXfsCBJF5Afw73t4veOId//XD3i+/9gSkhSV6Gk3VPlWncctI+JcOyERv85FUo7RxuxGy+z8A43Q==}
    engines: {node: '>=18'}
    cpu: [arm64]
    os: [win32]

  '@esbuild/win32-ia32@0.25.6':
    resolution: {integrity: sha512-4AWhgXmDuYN7rJI6ORB+uU9DHLq/erBbuMoAuB4VWJTu5KtCgcKYPynF0YI1VkBNuEfjNlLrFr9KZPJzrtLkrQ==}
    engines: {node: '>=18'}
    cpu: [ia32]
    os: [win32]

  '@esbuild/win32-x64@0.25.6':
    resolution: {integrity: sha512-NgJPHHbEpLQgDH2MjQu90pzW/5vvXIZ7KOnPyNBm92A6WgZ/7b6fJyUBjoumLqeOQQGqY2QjQxRo97ah4Sj0cA==}
    engines: {node: '>=18'}
    cpu: [x64]
    os: [win32]

  '@isaacs/cliui@8.0.2':
    resolution: {integrity: sha512-O8jcjabXaleOG9DQ0+ARXWZBTfnP4WNAqzuiJK7ll44AmxGKv/J2M4TPjxjY3znBCfvBXFzucm1twdyFybFqEA==}
    engines: {node: '>=12'}

  '@jridgewell/gen-mapping@0.3.12':
    resolution: {integrity: sha512-OuLGC46TjB5BbN1dH8JULVVZY4WTdkF7tV9Ys6wLL1rubZnCMstOhNHueU5bLCrnRuDhKPDM4g6sw4Bel5Gzqg==}

  '@jridgewell/resolve-uri@3.1.2':
    resolution: {integrity: sha512-bRISgCIjP20/tbWSPWMEi54QVPRZExkuD9lJL+UIxUKtwVJA8wW1Trb1jMs1RFXo1CBTNZ/5hpC9QvmKWdopKw==}
    engines: {node: '>=6.0.0'}

  '@jridgewell/sourcemap-codec@1.5.0':
    resolution: {integrity: sha512-gv3ZRaISU3fjPAgNsriBRqGWQL6quFx04YMPW/zD8XMLsU32mhCCbfbO6KZFLjvYpCZ8zyDEgqsgf+PwPaM7GQ==}

  '@jridgewell/trace-mapping@0.3.29':
    resolution: {integrity: sha512-uw6guiW/gcAGPDhLmd77/6lW8QLeiV5RUTsAX46Db6oLhGaVj4lhnPwb184s1bkc8kdVg/+h988dro8GRDpmYQ==}

  '@jridgewell/trace-mapping@0.3.9':
    resolution: {integrity: sha512-3Belt6tdc8bPgAtbcmdtNJlirVoTmEb5e2gC94PnkwEW9jI6CAHUeoG85tjWP5WquqfavoMtMwiG4P926ZKKuQ==}

  '@manypkg/find-root@1.1.0':
    resolution: {integrity: sha512-mki5uBvhHzO8kYYix/WRy2WX8S3B5wdVSc9D6KcU5lQNglP2yt58/VfLuAK49glRXChosY8ap2oJ1qgma3GUVA==}

  '@manypkg/get-packages@1.1.3':
    resolution: {integrity: sha512-fo+QhuU3qE/2TQMQmbVMqaQ6EWbMhi4ABWP+O4AM1NqPBuy0OrApV5LO6BrrgnhtAHS2NH6RrVk9OL181tTi8A==}

  '@noble/ciphers@1.3.0':
    resolution: {integrity: sha512-2I0gnIVPtfnMw9ee9h1dJG7tp81+8Ob3OJb3Mv37rx5L40/b0i7djjCVvGOVqc9AEIQyvyu1i6ypKdFw8R8gQw==}
    engines: {node: ^14.21.3 || >=16}

  '@noble/curves@1.9.4':
    resolution: {integrity: sha512-2bKONnuM53lINoDrSmK8qP8W271ms7pygDhZt4SiLOoLwBtoHqeCFi6RG42V8zd3mLHuJFhU/Bmaqo4nX0/kBw==}
    engines: {node: ^14.21.3 || >=16}

  '@noble/hashes@1.8.0':
    resolution: {integrity: sha512-jCs9ldd7NwzpgXDIf6P3+NrHh9/sD6CQdxHyjQI+h/6rDNo88ypBxxz45UDuZHz9r3tNz7N/VInSVoVdtXEI4A==}
    engines: {node: ^14.21.3 || >=16}

  '@nodelib/fs.scandir@2.1.5':
    resolution: {integrity: sha512-vq24Bq3ym5HEQm2NKCr3yXDwjc7vTsEThRDnkp2DK9p1uqLR+DHurm/NOTo0KG7HYHU7eppKZj3MyqYuMBf62g==}
    engines: {node: '>= 8'}

  '@nodelib/fs.stat@2.0.5':
    resolution: {integrity: sha512-RkhPPp2zrqDAQA/2jNhnztcPAlv64XdhIp7a7454A5ovI7Bukxgt7MX7udwAu3zg1DcpPU0rz3VV1SeaqvY4+A==}
    engines: {node: '>= 8'}

  '@nodelib/fs.walk@1.2.8':
    resolution: {integrity: sha512-oGB+UxlgWcgQkgwo8GcEGwemoTFt3FIO9ababBmaGwXIoBKZ+GTy0pP185beGg7Llih/NSHSV2XAs1lnznocSg==}
    engines: {node: '>= 8'}

  '@opentelemetry/api@1.9.0':
    resolution: {integrity: sha512-3giAOQvZiH5F9bMlMiv8+GSPMeqg0dbaeo58/0SlA9sxSqZhnUtxzX9/2FzyhS9sWQf5S0GJE0AKBrFqjpeYcg==}
    engines: {node: '>=8.0.0'}

  '@pkgjs/parseargs@0.11.0':
    resolution: {integrity: sha512-+1VkjdD0QBLPodGrJUeqarH8VAIvQODIbwh9XpP5Syisf7YoQgsJKPNFoqqLQlu+VQ/tVSshMR6loPMn8U+dPg==}
    engines: {node: '>=14'}

  '@rollup/rollup-android-arm-eabi@4.45.1':
    resolution: {integrity: sha512-NEySIFvMY0ZQO+utJkgoMiCAjMrGvnbDLHvcmlA33UXJpYBCvlBEbMMtV837uCkS+plG2umfhn0T5mMAxGrlRA==}
    cpu: [arm]
    os: [android]

  '@rollup/rollup-android-arm64@4.45.1':
    resolution: {integrity: sha512-ujQ+sMXJkg4LRJaYreaVx7Z/VMgBBd89wGS4qMrdtfUFZ+TSY5Rs9asgjitLwzeIbhwdEhyj29zhst3L1lKsRQ==}
    cpu: [arm64]
    os: [android]

  '@rollup/rollup-darwin-arm64@4.45.1':
    resolution: {integrity: sha512-FSncqHvqTm3lC6Y13xncsdOYfxGSLnP+73k815EfNmpewPs+EyM49haPS105Rh4aF5mJKywk9X0ogzLXZzN9lA==}
    cpu: [arm64]
    os: [darwin]

  '@rollup/rollup-darwin-x64@4.45.1':
    resolution: {integrity: sha512-2/vVn/husP5XI7Fsf/RlhDaQJ7x9zjvC81anIVbr4b/f0xtSmXQTFcGIQ/B1cXIYM6h2nAhJkdMHTnD7OtQ9Og==}
    cpu: [x64]
    os: [darwin]

  '@rollup/rollup-freebsd-arm64@4.45.1':
    resolution: {integrity: sha512-4g1kaDxQItZsrkVTdYQ0bxu4ZIQ32cotoQbmsAnW1jAE4XCMbcBPDirX5fyUzdhVCKgPcrwWuucI8yrVRBw2+g==}
    cpu: [arm64]
    os: [freebsd]

  '@rollup/rollup-freebsd-x64@4.45.1':
    resolution: {integrity: sha512-L/6JsfiL74i3uK1Ti2ZFSNsp5NMiM4/kbbGEcOCps99aZx3g8SJMO1/9Y0n/qKlWZfn6sScf98lEOUe2mBvW9A==}
    cpu: [x64]
    os: [freebsd]

  '@rollup/rollup-linux-arm-gnueabihf@4.45.1':
    resolution: {integrity: sha512-RkdOTu2jK7brlu+ZwjMIZfdV2sSYHK2qR08FUWcIoqJC2eywHbXr0L8T/pONFwkGukQqERDheaGTeedG+rra6Q==}
    cpu: [arm]
    os: [linux]

  '@rollup/rollup-linux-arm-musleabihf@4.45.1':
    resolution: {integrity: sha512-3kJ8pgfBt6CIIr1o+HQA7OZ9mp/zDk3ctekGl9qn/pRBgrRgfwiffaUmqioUGN9hv0OHv2gxmvdKOkARCtRb8Q==}
    cpu: [arm]
    os: [linux]

  '@rollup/rollup-linux-arm64-gnu@4.45.1':
    resolution: {integrity: sha512-k3dOKCfIVixWjG7OXTCOmDfJj3vbdhN0QYEqB+OuGArOChek22hn7Uy5A/gTDNAcCy5v2YcXRJ/Qcnm4/ma1xw==}
    cpu: [arm64]
    os: [linux]

  '@rollup/rollup-linux-arm64-musl@4.45.1':
    resolution: {integrity: sha512-PmI1vxQetnM58ZmDFl9/Uk2lpBBby6B6rF4muJc65uZbxCs0EA7hhKCk2PKlmZKuyVSHAyIw3+/SiuMLxKxWog==}
    cpu: [arm64]
    os: [linux]

  '@rollup/rollup-linux-loongarch64-gnu@4.45.1':
    resolution: {integrity: sha512-9UmI0VzGmNJ28ibHW2GpE2nF0PBQqsyiS4kcJ5vK+wuwGnV5RlqdczVocDSUfGX/Na7/XINRVoUgJyFIgipoRg==}
    cpu: [loong64]
    os: [linux]

  '@rollup/rollup-linux-powerpc64le-gnu@4.45.1':
    resolution: {integrity: sha512-7nR2KY8oEOUTD3pBAxIBBbZr0U7U+R9HDTPNy+5nVVHDXI4ikYniH1oxQz9VoB5PbBU1CZuDGHkLJkd3zLMWsg==}
    cpu: [ppc64]
    os: [linux]

  '@rollup/rollup-linux-riscv64-gnu@4.45.1':
    resolution: {integrity: sha512-nlcl3jgUultKROfZijKjRQLUu9Ma0PeNv/VFHkZiKbXTBQXhpytS8CIj5/NfBeECZtY2FJQubm6ltIxm/ftxpw==}
    cpu: [riscv64]
    os: [linux]

  '@rollup/rollup-linux-riscv64-musl@4.45.1':
    resolution: {integrity: sha512-HJV65KLS51rW0VY6rvZkiieiBnurSzpzore1bMKAhunQiECPuxsROvyeaot/tcK3A3aGnI+qTHqisrpSgQrpgA==}
    cpu: [riscv64]
    os: [linux]

  '@rollup/rollup-linux-s390x-gnu@4.45.1':
    resolution: {integrity: sha512-NITBOCv3Qqc6hhwFt7jLV78VEO/il4YcBzoMGGNxznLgRQf43VQDae0aAzKiBeEPIxnDrACiMgbqjuihx08OOw==}
    cpu: [s390x]
    os: [linux]

  '@rollup/rollup-linux-x64-gnu@4.45.1':
    resolution: {integrity: sha512-+E/lYl6qu1zqgPEnTrs4WysQtvc/Sh4fC2nByfFExqgYrqkKWp1tWIbe+ELhixnenSpBbLXNi6vbEEJ8M7fiHw==}
    cpu: [x64]
    os: [linux]

  '@rollup/rollup-linux-x64-musl@4.45.1':
    resolution: {integrity: sha512-a6WIAp89p3kpNoYStITT9RbTbTnqarU7D8N8F2CV+4Cl9fwCOZraLVuVFvlpsW0SbIiYtEnhCZBPLoNdRkjQFw==}
    cpu: [x64]
    os: [linux]

  '@rollup/rollup-win32-arm64-msvc@4.45.1':
    resolution: {integrity: sha512-T5Bi/NS3fQiJeYdGvRpTAP5P02kqSOpqiopwhj0uaXB6nzs5JVi2XMJb18JUSKhCOX8+UE1UKQufyD6Or48dJg==}
    cpu: [arm64]
    os: [win32]

  '@rollup/rollup-win32-ia32-msvc@4.45.1':
    resolution: {integrity: sha512-lxV2Pako3ujjuUe9jiU3/s7KSrDfH6IgTSQOnDWr9aJ92YsFd7EurmClK0ly/t8dzMkDtd04g60WX6yl0sGfdw==}
    cpu: [ia32]
    os: [win32]

  '@rollup/rollup-win32-x64-msvc@4.45.1':
    resolution: {integrity: sha512-M/fKi4sasCdM8i0aWJjCSFm2qEnYRR8AMLG2kxp6wD13+tMGA4Z1tVAuHkNRjud5SW2EM3naLuK35w9twvf6aA==}
    cpu: [x64]
    os: [win32]

  '@tootallnate/quickjs-emscripten@0.23.0':
    resolution: {integrity: sha512-C5Mc6rdnsaJDjO3UpGW/CQTHtCKaYlScZTly4JIu97Jxo/odCiH0ITnDXSJPTOrEKk/ycSZ0AOgTmkDtkOsvIA==}

  '@tsconfig/node10@1.0.11':
    resolution: {integrity: sha512-DcRjDCujK/kCk/cUe8Xz8ZSpm8mS3mNNpta+jGCA6USEDfktlNvm1+IuZ9eTcDbNk41BHwpHHeW+N1lKCz4zOw==}

  '@tsconfig/node12@1.0.11':
    resolution: {integrity: sha512-cqefuRsh12pWyGsIoBKJA9luFu3mRxCA+ORZvA4ktLSzIuCUtWVxGIuXigEwO5/ywWFMZ2QEGKWvkZG1zDMTag==}

  '@tsconfig/node14@1.0.3':
    resolution: {integrity: sha512-ysT8mhdixWK6Hw3i1V2AeRqZ5WfXg1G43mqoYlM2nc6388Fq5jcXyr5mRsqViLx/GJYdoL0bfXD8nmF+Zn/Iow==}

  '@tsconfig/node16@1.0.4':
    resolution: {integrity: sha512-vxhUy4J8lyeyinH7Azl1pdd43GJhZH/tP2weN8TntQblOY+A0XbT8DJk1/oCPuOOyg/Ja757rG0CgHcWC8OfMA==}

  '@turbo/gen@2.5.4':
    resolution: {integrity: sha512-e69ut1PHTuwjqoZNF4Zpi8mOvh6EIkbUthh797y+Z/46bwiQfGsEKfw94t0CT+8UcwMvRZCbRXU7xo8hI86eDQ==}
    hasBin: true

  '@turbo/workspaces@2.5.4':
    resolution: {integrity: sha512-LLmImNOyDOZ8XNsNolefa7wQdrzAss0CoedPADCZFB+iIDXW+8w4YkgOvKaLKBLcm9kb7gWCP4L0o0EiZLXBUA==}
    hasBin: true

  '@types/diff-match-patch@1.0.36':
    resolution: {integrity: sha512-xFdR6tkm0MWvBfO8xXCSsinYxHcqkQUlcHeSpMC2ukzOb6lwQAfDmW+Qt0AvlGd8HpsS28qKsB+oPeJn9I39jg==}

  '@types/estree@1.0.8':
    resolution: {integrity: sha512-dWHzHa2WqEXI/O1E9OjrocMTKJl2mSrEolh1Iomrv6U+JuNwaHXsXx9bLu5gG7BUWFIN0skIQJQ/L1rIex4X6w==}

  '@types/glob@7.2.0':
    resolution: {integrity: sha512-ZUxbzKl0IfJILTS6t7ip5fQQM/J3TJYubDm3nMbgubNNYS62eXeUpoLUC8/7fJNiFYHTrGPQn7hspDUzIHX3UA==}

  '@types/inquirer@6.5.0':
    resolution: {integrity: sha512-rjaYQ9b9y/VFGOpqBEXRavc3jh0a+e6evAbI31tMda8VlPaSy0AZJfXsvmIe3wklc7W6C3zCSfleuMXR7NOyXw==}

  '@types/minimatch@5.1.2':
    resolution: {integrity: sha512-K0VQKziLUWkVKiRVrx4a40iPaxTUefQmjtkQofBkYRcoaaL/8rhwDWww9qWbrgicNOgnpIsMxyNIUM4+n6dUIA==}

  '@types/node@12.20.55':
    resolution: {integrity: sha512-J8xLz7q2OFulZ2cyGTLE1TbbZcjpno7FaN6zdJNrgAdrJ+DZzh/uFR6YrTb4C+nXakvud8Q4+rbhoIWlYQbUFQ==}

  '@types/node@24.0.14':
    resolution: {integrity: sha512-4zXMWD91vBLGRtHK3YbIoFMia+1nqEz72coM42C5ETjnNCa/heoj7NT1G67iAfOqMmcfhuCZ4uNpyz8EjlAejw==}

  '@types/through@0.0.33':
    resolution: {integrity: sha512-HsJ+z3QuETzP3cswwtzt2vEIiHBk/dCcHGhbmG5X3ecnwFD/lPrMpliGXxSCg03L9AhrdwA4Oz/qfspkDW+xGQ==}

  '@types/tinycolor2@1.4.6':
    resolution: {integrity: sha512-iEN8J0BoMnsWBqjVbWH/c0G0Hh7O21lpR2/+PrvAVgWdzL7eexIFm4JN/Wn10PTcmNdtS6U67r499mlWMXOxNw==}

  abort-controller@3.0.0:
    resolution: {integrity: sha512-h8lQ8tacZYnR3vNQTgibj+tODHI5/+l06Au2Pcriv/Gmet0eaj4TwWH41sO9wnHDiQsEj19q0drzdWdeAHtweg==}
    engines: {node: '>=6.5'}

  acorn-walk@8.3.4:
    resolution: {integrity: sha512-ueEepnujpqee2o5aIYnvHU6C0A42MNdsIDeqy5BydrkuC5R1ZuUFnm27EeFJGoEHJQgn3uleRvmTXaJgfXbt4g==}
    engines: {node: '>=0.4.0'}

  acorn@8.14.1:
    resolution: {integrity: sha512-OvQ/2pUDKmgfCg++xsTX1wGxfTaszcHVcTctW4UJB4hibJx2HXxxO5UmVgyjMa+ZDsiaf5wWLXYpRWMmBI0QHg==}
    engines: {node: '>=0.4.0'}
    hasBin: true

  agent-base@7.1.3:
    resolution: {integrity: sha512-jRR5wdylq8CkOe6hei19GGZnxM6rBGwFl3Bg0YItGDimvjGtAvdZk4Pu6Cl4u4Igsws4a1fd1Vq3ezrhn4KmFw==}
    engines: {node: '>= 14'}

  aggregate-error@3.1.0:
    resolution: {integrity: sha512-4I7Td01quW/RpocfNayFdFVk1qSuoh0E7JrbRJ16nH01HhKFQ88INq9Sd+nd72zqRySlr9BmDA8xlEJ6vJMrYA==}
    engines: {node: '>=8'}

  ai@4.3.19:
    resolution: {integrity: sha512-dIE2bfNpqHN3r6IINp9znguYdhIOheKW2LDigAMrgt/upT3B8eBGPSCblENvaZGoq+hxaN9fSMzjWpbqloP+7Q==}
    engines: {node: '>=18'}
    peerDependencies:
      react: ^18 || ^19 || ^19.0.0-rc
      zod: ^3.23.8
    peerDependenciesMeta:
      react:
        optional: true

  ansi-colors@4.1.3:
    resolution: {integrity: sha512-/6w/C21Pm1A7aZitlI5Ni/2J6FFQN8i1Cvz3kHABAAbw93v/NlvKdVOqz7CCWz/3iv/JplRSEEZ83XION15ovw==}
    engines: {node: '>=6'}

  ansi-escapes@4.3.2:
    resolution: {integrity: sha512-gKXj5ALrKWQLsYG9jlTRmR/xKluxHV+Z9QEwNIgCfM1/uwPMCuzVVnh5mwTd+OuBZcwSIMbqssNWRm1lE51QaQ==}
    engines: {node: '>=8'}

  ansi-regex@5.0.1:
    resolution: {integrity: sha512-quJQXlTSUGL2LH9SUXo8VwsY4soanhgo6LNSm84E1LBcE8s3O0wpdiRzyR9z/ZZJMlMWv37qOOb9pdJlMUEKFQ==}
    engines: {node: '>=8'}

  ansi-regex@6.1.0:
    resolution: {integrity: sha512-7HSX4QQb4CspciLpVFwyRe79O3xsIZDDLER21kERQ71oaPodF8jL725AgJMFAYbooIqolJoRLuM81SpeUkpkvA==}
    engines: {node: '>=12'}

  ansi-styles@3.2.1:
    resolution: {integrity: sha512-VT0ZI6kZRdTh8YyJw3SMbYm/u+NqfsAxEpWO0Pf9sq8/e94WxxOpPKx9FR1FlyCtOVDNOQ+8ntlqFxiRc+r5qA==}
    engines: {node: '>=4'}

  ansi-styles@4.3.0:
    resolution: {integrity: sha512-zbB9rCJAT1rbjiVDb2hqKFHNYLxgtk8NURxZ3IZwD3F6NtxbXZQCnnSi1Lkx+IDohdPlFp222wVALIheZJQSEg==}
    engines: {node: '>=8'}

  ansi-styles@6.2.1:
    resolution: {integrity: sha512-bN798gFfQX+viw3R7yrGWRqnrN2oRkEkUjjl4JNn4E8GxxbjtG3FbrEIIY3l8/hrwUwIeCZvi4QuOTP4MErVug==}
    engines: {node: '>=12'}

  any-promise@1.3.0:
    resolution: {integrity: sha512-7UvmKalWRt1wgjL1RrGxoSJW/0QZFIegpeGvZG9kjp8vrRu55XTHbwnqq2GpXm9uLbcuhxm3IqX9OB4MZR1b2A==}

  arg@4.1.3:
    resolution: {integrity: sha512-58S9QDqG0Xx27YwPSt9fJxivjYl432YCwfDMfZ+71RAqUrZef7LrKQZ3LHLOwCS4FLNBplP533Zx895SeOCHvA==}

  argparse@1.0.10:
    resolution: {integrity: sha512-o5Roy6tNG4SL/FOkCAN6RzjiakZS25RLYFrcMttJqbdd8BWrnA+fGz57iN5Pb06pvBGvl5gQ0B48dJlslXvoTg==}

  argparse@2.0.1:
    resolution: {integrity: sha512-8+9WqebbFzpX9OR+Wa6O29asIogeRMzcGtAINdpMHHyAg10f05aSFVBbcEqGf/PXw1EjAZ+q2/bEBg3DvurK3Q==}

  array-union@2.1.0:
    resolution: {integrity: sha512-HGyxoOTYUyCM6stUe6EJgnd4EoewAI7zMdfqO+kGjnlZmBDz/cR5pf8r/cR4Wq60sL/p0IkcjUEEPwS3GFrIyw==}
    engines: {node: '>=8'}

  ast-types@0.13.4:
    resolution: {integrity: sha512-x1FCFnFifvYDDzTaLII71vG5uvDwgtmDTEVWAxrgeiR8VjMONcCXJx7E+USjDtHlwFmt9MysbqgF9b9Vjr6w+w==}
    engines: {node: '>=4'}

  asynckit@0.4.0:
    resolution: {integrity: sha512-Oei9OH4tRh0YqU3GxhX79dM/mwVgvbZJaSNaRk+bshkj0S5cfHcgYakreBjrHwatXKbz+IoIdYLxrKim2MjW0Q==}

  balanced-match@1.0.2:
    resolution: {integrity: sha512-3oSeUO0TMV67hN1AmbXsK4yaqU7tjiHlbxRDZOpH0KW9+CeX4bRAaX0Anxt0tx2MrpRpWwQaPwIlISEJhYU5Pw==}

  base64-js@1.5.1:
    resolution: {integrity: sha512-AKpaYlHn8t4SVbOHCy+b5+KKgvR4vrsD8vbvrbiQJps7fKDTkjkDry6ji0rUJjC0kzbNePLwzxq8iypo41qeWA==}

  basic-ftp@5.0.5:
    resolution: {integrity: sha512-4Bcg1P8xhUuqcii/S0Z9wiHIrQVPMermM1any+MX5GeGD7faD3/msQUDGLol9wOcz4/jbg/WJnGqoJF6LiBdtg==}
    engines: {node: '>=10.0.0'}

  better-path-resolve@1.0.0:
    resolution: {integrity: sha512-pbnl5XzGBdrFU/wT4jqmJVPn2B6UHPBOhzMQkY/SPUPB6QtUXtmBHBIwCbXJol93mOpGMnQyP/+BB19q04xj7g==}
    engines: {node: '>=4'}

  bl@4.1.0:
    resolution: {integrity: sha512-1W07cM9gS6DcLperZfFSj+bWLtaPGSOHWhPiGzXmvVJbRLdG82sH/Kn8EtW1VqWVA54AKf2h5k5BbnIbwF3h6w==}

  brace-expansion@1.1.11:
    resolution: {integrity: sha512-iCuPHDFgrHX7H2vEI/5xpz07zSHB00TpugqhmYtVmMO6518mCuRMoOYFldEBl0g187ufozdaHgWKcYFb61qGiA==}

  brace-expansion@2.0.1:
    resolution: {integrity: sha512-XnAIvQ8eM+kC6aULx6wuQiwVsnzsi9d3WxzV3FpWTGA19F621kwdbsAcFKXgKUHZWsy+mY6iL1sHTxWEFCytDA==}

  braces@3.0.3:
    resolution: {integrity: sha512-yQbXgO/OSZVD2IsiLlro+7Hf6Q18EJrKSEsdoMzKePKXct3gvD8oLcOQdIzGupr5Fj+EDe8gO/lxc1BzfMpxvA==}
    engines: {node: '>=8'}

  buffer@5.7.1:
    resolution: {integrity: sha512-EHcyIPBQ4BSGlvjB16k5KgAJ27CIsHY/2JBmCRReo48y9rQ3MaUzWX3KVlBa4U7MyX02HdVj0K7C3WaB3ju7FQ==}

  buffer@6.0.3:
    resolution: {integrity: sha512-FTiCpNxtwiZZHEZbcbTIcZjERVICn9yq/pDFkTl95/AxzD1naBctN7YO68riM/gLSDY7sdrMby8hofADYuuqOA==}

  bundle-require@5.1.0:
    resolution: {integrity: sha512-3WrrOuZiyaaZPWiEt4G3+IffISVC9HYlWueJEBWED4ZH4aIAC2PnkdnuRrR94M+w6yGWn4AglWtJtBI8YqvgoA==}
    engines: {node: ^12.20.0 || ^14.13.1 || >=16.0.0}
    peerDependencies:
      esbuild: '>=0.18'

  cac@6.7.14:
    resolution: {integrity: sha512-b6Ilus+c3RrdDk+JhLKUAQfzzgLEPy6wcXqS7f/xe1EETvsDP6GORG7SFuOs6cID5YkqchW/LXZbX5bc8j7ZcQ==}
    engines: {node: '>=8'}

  call-bind-apply-helpers@1.0.2:
    resolution: {integrity: sha512-Sp1ablJ0ivDkSzjcaJdxEunN5/XvksFJ2sMBFfq6x0ryhQV/2b/KwFe21cMpmHtPOSij8K99/wSfoEuTObmuMQ==}
    engines: {node: '>= 0.4'}

  call-bound@1.0.4:
    resolution: {integrity: sha512-+ys997U96po4Kx/ABpBCqhA9EuxJaQWDQg7295H4hBphv3IZg0boBKuwYpt4YXp6MZ5AmZQnU/tyMTlRpaSejg==}
    engines: {node: '>= 0.4'}

  camel-case@3.0.0:
    resolution: {integrity: sha512-+MbKztAYHXPr1jNTSKQF52VpcFjwY5RkR7fxksV8Doo4KAYc5Fl4UJRgthBbTmEx8C54DqahhbLJkDwjI3PI/w==}

  chalk@2.4.2:
    resolution: {integrity: sha512-Mti+f9lpJNcwF4tWV8/OrTTtF1gZi+f8FqlyAdouralcFWFQWF2+NgCHShjkCb+IFBLq9buZwE1xckQU4peSuQ==}
    engines: {node: '>=4'}

  chalk@3.0.0:
    resolution: {integrity: sha512-4D3B6Wf41KOYRFdszmDqMCGq5VV/uMAB273JILmO+3jAlh8X4qDtdtgCR3fxtbLEMzSx22QdhnDcJvu2u1fVwg==}
    engines: {node: '>=8'}

  chalk@4.1.2:
    resolution: {integrity: sha512-oKnbhFyRIXpUuez8iBMmyEa4nbj4IOQyuhc/wy9kY7/WVPcwIO9VA668Pu8RkO7+0G76SLROeyw9CpQ061i4mA==}
    engines: {node: '>=10'}

  chalk@5.4.1:
    resolution: {integrity: sha512-zgVZuo2WcZgfUEmsn6eO3kINexW8RAE4maiQ8QNs8CtpPCSyMiYsULR3HQYkm3w8FIA3SberyMJMSldGsW+U3w==}
    engines: {node: ^12.17.0 || ^14.13 || >=16.0.0}

  change-case@3.1.0:
    resolution: {integrity: sha512-2AZp7uJZbYEzRPsFoa+ijKdvp9zsrnnt6+yFokfwEpeJm0xuJDVoxiRCAaTzyJND8GJkofo2IcKWaUZ/OECVzw==}

  chardet@0.7.0:
    resolution: {integrity: sha512-mT8iDcrh03qDGRRmoA2hmBJnxpllMR+0/0qlzjqZES6NdiWDcZkCNAk4rPFZ9Q85r27unkiNNg8ZOiwZXBHwcA==}

  chokidar@4.0.3:
    resolution: {integrity: sha512-Qgzu8kfBvo+cA4962jnP1KkS6Dop5NS6g7R5LFYJr4b8Ub94PPQXUksCw9PvXoeXPRRddRNC5C1JQUR2SMGtnA==}
    engines: {node: '>= 14.16.0'}

  ci-info@3.9.0:
    resolution: {integrity: sha512-NIxF55hv4nSqQswkAeiOi1r83xy8JldOFDTWiug55KBu9Jnblncd2U6ViHmYgHf01TPZS77NJBhBMKdWj9HQMQ==}
    engines: {node: '>=8'}

  clean-stack@2.2.0:
    resolution: {integrity: sha512-4diC9HaTE+KRAMWhDhrGOECgWZxoevMc5TlkObMqNSsVU62PYzXZ/SMTjzyGAFF1YusgxGcSWTEXBhp0CPwQ1A==}
    engines: {node: '>=6'}

  cli-cursor@3.1.0:
    resolution: {integrity: sha512-I/zHAwsKf9FqGoXM4WWRACob9+SNukZTd94DWF57E4toouRulbCxcUh6RKUEOQlYTHJnzkPMySvPNaaSLNfLZw==}
    engines: {node: '>=8'}

  cli-spinners@2.9.2:
    resolution: {integrity: sha512-ywqV+5MmyL4E7ybXgKys4DugZbX0FC6LnwrhjuykIjnK9k8OQacQ7axGKnjDXWNhns0xot3bZI5h55H8yo9cJg==}
    engines: {node: '>=6'}

  cli-width@3.0.0:
    resolution: {integrity: sha512-FxqpkPPwu1HjuN93Omfm4h8uIanXofW0RxVEW3k5RKx+mJJYSthzNhp32Kzxxy3YAEZ/Dc/EWN1vZRY0+kOhbw==}
    engines: {node: '>= 10'}

  clone@1.0.4:
    resolution: {integrity: sha512-JQHZ2QMW6l3aH/j6xCqQThY/9OH4D/9ls34cgkUBiEeocRTU04tHfKPBsUK1PqZCUQM7GiA0IIXJSuXHI64Kbg==}
    engines: {node: '>=0.8'}

  color-convert@1.9.3:
    resolution: {integrity: sha512-QfAUtd+vFdAtFQcC8CCyYt1fYWxSqAiK2cSD6zDB8N3cpsEBAvRxp9zOGg6G/SHHJYAT88/az/IuDGALsNVbGg==}

  color-convert@2.0.1:
    resolution: {integrity: sha512-RRECPsj7iu/xb5oKYcsFHSppFNnsj/52OVTRKb4zP5onXwVF3zVmmToNcOfGC+CRDpfK/U584fMg38ZHCaElKQ==}
    engines: {node: '>=7.0.0'}

  color-name@1.1.3:
    resolution: {integrity: sha512-72fSenhMw2HZMTVHeCA9KCmpEIbzWiQsjN+BHcBbS9vr1mtt+vJjPdksIBNUmKAW8TFUDPJK5SUU3QhE9NEXDw==}

  color-name@1.1.4:
    resolution: {integrity: sha512-dOy+3AuW3a2wNbZHIuMZpTcgjGuLU/uBL/ubcZF9OXbDo8ff4O8yVp5Bf0efS8uEoYo5q4Fx7dY9OgQGXgAsQA==}

  combined-stream@1.0.8:
    resolution: {integrity: sha512-FQN4MRfuJeHf7cBbBMJFXhKSDq+2kAArBlmRBvcvFE5BB1HZKXtSFASDhdlz9zOYwxh8lDdnvmMOe/+5cdoEdg==}
    engines: {node: '>= 0.8'}

  commander@10.0.1:
    resolution: {integrity: sha512-y4Mg2tXshplEbSGzx7amzPwKKOCGuoSRP/CjEdwwk0FOGlUbq6lKuoyDZTNZkmxHdJtp54hdfY/JUrdL7Xfdug==}
    engines: {node: '>=14'}

  commander@11.1.0:
    resolution: {integrity: sha512-yPVavfyCcRhmorC7rWlkHn15b4wDVgVmBA7kV4QVBsF7kv/9TKJAbAXVTxvTnwP8HHKjRCJDClKbciiYS7p0DQ==}
    engines: {node: '>=16'}

  commander@4.1.1:
    resolution: {integrity: sha512-NOKm8xhkzAjzFx8B2v5OAHT+u5pRQc2UCa2Vq9jYL/31o2wi9mxBA7LIFs3sV5VSC49z6pEhfbMULvShKj26WA==}
    engines: {node: '>= 6'}

  compare-versions@6.1.1:
    resolution: {integrity: sha512-4hm4VPpIecmlg59CHXnRDnqGplJFrbLG4aFEl5vl6cK1u76ws3LLvX7ikFnTDl5vo39sjWD6AaDPYodJp/NNHg==}

  concat-map@0.0.1:
    resolution: {integrity: sha512-/Srv4dswyQNBfohGpz9o6Yb3Gz3SrUDqBH5rTuhGR7ahtlbYKnVxw2bCFMRljaA7EXHaXZ8wsHdodFvbkhKmqg==}

  confbox@0.1.8:
    resolution: {integrity: sha512-RMtmw0iFkeR4YV+fUOSucriAQNb9g8zFR52MWCtl+cCZOFRNL6zeB395vPzFhEjjn4fMxXudmELnl/KF/WrK6w==}

  consola@3.4.2:
    resolution: {integrity: sha512-5IKcdX0nnYavi6G7TtOhwkYzyjfJlatbjMjuLSfE2kYT5pMDOilZ4OvMhi637CcDICTmz3wARPoyhqyX1Y+XvA==}
    engines: {node: ^14.18.0 || >=16.10.0}

  constant-case@2.0.0:
    resolution: {integrity: sha512-eS0N9WwmjTqrOmR3o83F5vW8Z+9R1HnVz3xmzT2PMFug9ly+Au/fxRWlEBSb6LcZwspSsEn9Xs1uw9YgzAg1EQ==}

  core-js-pure@3.41.0:
    resolution: {integrity: sha512-71Gzp96T9YPk63aUvE5Q5qP+DryB4ZloUZPSOebGM88VNw8VNfvdA7z6kGA8iGOTEzAomsRidp4jXSmUIJsL+Q==}

  create-require@1.1.1:
    resolution: {integrity: sha512-dcKFX3jn0MpIaXjisoRvexIJVEKzaq7z2rZKxf+MSr9TkdmHmsU4m2lcLojrj/FHl8mk5VxMmYA+ftRkP/3oKQ==}

  cross-spawn@7.0.6:
    resolution: {integrity: sha512-uV2QOWP2nWzsy2aMp8aRibhi9dlzF5Hgh5SHaB9OiTGEyDTiJJyx0uy51QXdyWbtAHNua4XJzUKca3OzKUd3vA==}
    engines: {node: '>= 8'}

  data-uri-to-buffer@6.0.2:
    resolution: {integrity: sha512-7hvf7/GW8e86rW0ptuwS3OcBGDjIi6SZva7hCyWC0yYry2cOPmLIjXAUHI6DK2HsnwJd9ifmt57i8eV2n4YNpw==}
    engines: {node: '>= 14'}

  debug@4.4.0:
    resolution: {integrity: sha512-6WTZ/IxCY/T6BALoZHaE4ctp9xm+Z5kY/pzYaCHRFeyVhojxlrm+46y68HA6hr0TcwEssoxNiDEUJQjfPZ/RYA==}
    engines: {node: '>=6.0'}
    peerDependencies:
      supports-color: '*'
    peerDependenciesMeta:
      supports-color:
        optional: true

  debug@4.4.1:
    resolution: {integrity: sha512-KcKCqiftBJcZr++7ykoDIEwSa3XWowTfNPo92BYxjXiyYEVrUQh2aLyhxBCwww+heortUFxEJYcRzosstTEBYQ==}
    engines: {node: '>=6.0'}
    peerDependencies:
      supports-color: '*'
    peerDependenciesMeta:
      supports-color:
        optional: true

  deep-extend@0.6.0:
    resolution: {integrity: sha512-LOHxIOaPYdHlJRtCQfDIVZtfw/ufM8+rVj649RIHzcm/vGwQRXFt6OPqIFWsm2XEMrNIEtWR64sY1LEKD2vAOA==}
    engines: {node: '>=4.0.0'}

  defaults@1.0.4:
    resolution: {integrity: sha512-eFuaLoy/Rxalv2kr+lqMlUnrDWV+3j4pljOIJgLIhI058IQfWJ7vXhyEIHu+HtC738klGALYxOKDO0bQP3tg8A==}

  degenerator@5.0.1:
    resolution: {integrity: sha512-TllpMR/t0M5sqCXfj85i4XaAzxmS5tVA16dqvdkMwGmzI+dXLXnw3J+3Vdv7VKw+ThlTMboK6i9rnZ6Nntj5CQ==}
    engines: {node: '>= 14'}

  del@5.1.0:
    resolution: {integrity: sha512-wH9xOVHnczo9jN2IW68BabcecVPxacIA3g/7z6vhSU/4stOKQzeCRK0yD0A24WiAAUJmmVpWqrERcTxnLo3AnA==}
    engines: {node: '>=8'}

  delayed-stream@1.0.0:
    resolution: {integrity: sha512-ZySD7Nf91aLB0RxL4KGrKHBXl7Eds1DAmEdcoVawXnLD7SDhpNgtuII2aAkg7a7QS41jxPSZ17p4VdGnMHk3MQ==}
    engines: {node: '>=0.4.0'}

  dequal@2.0.3:
    resolution: {integrity: sha512-0je+qPKHEMohvfRTCEo3CrPG6cAzAYgmzKyxRiYSSDkS6eGJdyVJm7WaYA5ECaAD9wLB2T4EEeymA5aFVcYXCA==}
    engines: {node: '>=6'}

  detect-indent@6.1.0:
    resolution: {integrity: sha512-reYkTUJAZb9gUuZ2RvVCNhVHdg62RHnJ7WJl8ftMi4diZ6NWlciOzQN88pUhSELEwflJht4oQDv0F0BMlwaYtA==}
    engines: {node: '>=8'}

  diff-match-patch@1.0.5:
    resolution: {integrity: sha512-IayShXAgj/QMXgB0IWmKx+rOPuGMhqm5w6jvFxmVenXKIzRqTAAsbBPT3kWQeGANj3jGgvcvv4yK6SxqYmikgw==}

  diff@4.0.2:
    resolution: {integrity: sha512-58lmxKSA4BNyLz+HHMUzlOEpg09FV+ev6ZMe3vJihgdxzgcwZ8VoEEPmALCZG9LmqfVoNMMKpttIYTVG6uDY7A==}
    engines: {node: '>=0.3.1'}

  dir-glob@3.0.1:
    resolution: {integrity: sha512-WkrWp9GR4KXfKGYzOLmTuGVi1UWFfws377n9cc55/tb6DuqyF6pcQ5AbiHEshaDpY9v6oaSr2XCDidGmMwdzIA==}
    engines: {node: '>=8'}

  dot-case@2.1.1:
    resolution: {integrity: sha512-HnM6ZlFqcajLsyudHq7LeeLDr2rFAVYtDv/hV5qchQEidSck8j9OPUsXY9KwJv/lHMtYlX4DjRQqwFYa+0r8Ug==}

  dotenv@16.6.1:
    resolution: {integrity: sha512-uBq4egWHTcTt33a72vpSG0z3HnPuIl6NqYcTrKEg2azoEyl2hpW0zqlxysq2pK9HlDIHyHyakeYaYnSAwd8bow==}
    engines: {node: '>=12'}

  dunder-proto@1.0.1:
    resolution: {integrity: sha512-KIN/nDJBQRcXw0MLVhZE9iQHmG68qAVIBg9CqmUYjmQIhgij9U5MFvrqkUL5FbtyyzZuOeOt0zdeRe4UY7ct+A==}
    engines: {node: '>= 0.4'}

  e2b@1.9.0:
    resolution: {integrity: sha512-MM3RhWW7YENYocTy20BvKVcn8li/FxkDrHINS7tmz00ffl1ZavQTRxCI9Sl8ofeRg+HVMlqO4W8LJ+ij9VTZPg==}
    engines: {node: '>=18'}

  eastasianwidth@0.2.0:
    resolution: {integrity: sha512-I88TYZWc9XiYHRQ4/3c5rjjfgkjhLyW2luGIheGERbNQ6OY7yTybanSpDXZa8y7VUP9YmDcYa+eyq4ca7iLqWA==}

  eciesjs@0.4.15:
    resolution: {integrity: sha512-r6kEJXDKecVOCj2nLMuXK/FCPeurW33+3JRpfXVbjLja3XUYFfD9I/JBreH6sUyzcm3G/YQboBjMla6poKeSdA==}
    engines: {bun: '>=1', deno: '>=2', node: '>=16'}

  emoji-regex@8.0.0:
    resolution: {integrity: sha512-MSjYzcWNOA0ewAHpz0MxpYFvwg6yjy1NG3xteoqz644VCo/RPgnr1/GGt+ic3iJTzQ8Eu3TdM14SawnVUmGE6A==}

  emoji-regex@9.2.2:
    resolution: {integrity: sha512-L18DaJsXSUk2+42pv8mLs5jJT2hqFkFE4j21wOmgbUqsZ2hL72NsUU785g9RXgo3s0ZNgVl42TiHp3ZtOv/Vyg==}

  enquirer@2.4.1:
    resolution: {integrity: sha512-rRqJg/6gd538VHvR3PSrdRBb/1Vy2YfzHqzvbhGIQpDRKIa4FgV/54b5Q1xYSxOOwKvjXweS26E0Q+nAMwp2pQ==}
    engines: {node: '>=8.6'}

  es-define-property@1.0.1:
    resolution: {integrity: sha512-e3nRfgfUZ4rNGL232gUgX06QNyyez04KdjFrF+LTRoOXmrOgFKDg4BCdsjW8EnT69eqdYGmRpJwiPVYNrCaW3g==}
    engines: {node: '>= 0.4'}

  es-errors@1.3.0:
    resolution: {integrity: sha512-Zf5H2Kxt2xjTvbJvP2ZWLEICxA6j+hAmMzIlypy4xcBg1vKVnx89Wy0GbS+kf5cwCVFFzdCFh2XSCFNULS6csw==}
    engines: {node: '>= 0.4'}

  es-object-atoms@1.1.1:
    resolution: {integrity: sha512-FGgH2h8zKNim9ljj7dankFPcICIK9Cp5bm+c2gQSYePhpaG5+esrLODihIorn+Pe6FGJzWhXQotPv73jTaldXA==}
    engines: {node: '>= 0.4'}

  es-set-tostringtag@2.1.0:
    resolution: {integrity: sha512-j6vWzfrGVfyXxge+O0x5sh6cvxAog0a/4Rdd2K36zCMV5eJ+/+tOAngRO8cODMNWbVRdVlmGZQL2YS3yR8bIUA==}
    engines: {node: '>= 0.4'}

  esbuild@0.25.6:
    resolution: {integrity: sha512-GVuzuUwtdsghE3ocJ9Bs8PNoF13HNQ5TXbEi2AhvVb8xU1Iwt9Fos9FEamfoee+u/TOsn7GUWc04lz46n2bbTg==}
    engines: {node: '>=18'}
    hasBin: true

  escape-string-regexp@1.0.5:
    resolution: {integrity: sha512-vbRorB5FUQWvla16U8R/qgaFIya2qGzwDrNmCZuYKrbdSUMG6I1ZCGQRefkRVhuOkIGVne7BQ35DSfo1qvJqFg==}
    engines: {node: '>=0.8.0'}

  escodegen@2.1.0:
    resolution: {integrity: sha512-2NlIDTwUWJN0mRPQOdtQBzbUHvdGY2P1VXSyU83Q3xKxM7WHX2Ql8dKq782Q9TgQUNOLEzEYu9bzLNj1q88I5w==}
    engines: {node: '>=6.0'}
    hasBin: true

  esprima@4.0.1:
    resolution: {integrity: sha512-eGuFFw7Upda+g4p+QHvnW0RyTX/SVeJBDM/gCtMARO0cLuT2HcEKnTPvhjV6aGeqrCB/sbNop0Kszm0jsaWU4A==}
    engines: {node: '>=4'}
    hasBin: true

  estraverse@5.3.0:
    resolution: {integrity: sha512-MMdARuVEQziNTeJD8DgMqmhwR11BRQ/cBP+pLtYdSTnf3MIO8fFeiINEbX36ZdNlfU/7A9f3gUw49B3oQsvwBA==}
    engines: {node: '>=4.0'}

  esutils@2.0.3:
    resolution: {integrity: sha512-kVscqXk4OCp68SZ0dkgEKVi6/8ij300KBWTJq32P/dYeWTSwK41WyTxalN1eRmA5Z9UU/LX9D7FWSmV9SAYx6g==}
    engines: {node: '>=0.10.0'}

  event-target-shim@5.0.1:
    resolution: {integrity: sha512-i/2XbnSz/uxRCU6+NdVJgKWDTM427+MqYbkQzD321DuCQJUqOuJKIA0IM2+W2xtYHdKOmZ4dR6fExsd4SXL+WQ==}
    engines: {node: '>=6'}

  events@3.3.0:
    resolution: {integrity: sha512-mQw+2fkQbALzQ7V0MY0IqdnXNOeTtP4r0lN9z7AAawCXgqea7bDii20AYrIBrFd/Hx0M2Ocz6S111CaFkUcb0Q==}
    engines: {node: '>=0.8.x'}

  execa@5.1.1:
    resolution: {integrity: sha512-8uSpZZocAZRBAPIEINJj3Lo9HyGitllczc27Eh5YYojjMFMn8yHMDMaUHE2Jqfq05D/wucwI4JGURyXt1vchyg==}
    engines: {node: '>=10'}

  extendable-error@0.1.7:
    resolution: {integrity: sha512-UOiS2in6/Q0FK0R0q6UY9vYpQ21mr/Qn1KOnte7vsACuNJf514WvCCUHSRCPcgjPT2bAhNIJdlE6bVap1GKmeg==}

  external-editor@3.1.0:
    resolution: {integrity: sha512-hMQ4CX1p1izmuLYyZqLMO/qGNw10wSv9QDCPfzXfyFrOaCSSoRfqE1Kf1s5an66J5JZC62NewG+mK49jOCtQew==}
    engines: {node: '>=4'}

  fast-glob@3.3.3:
    resolution: {integrity: sha512-7MptL8U0cqcFdzIzwOTHoilX9x5BrNqye7Z/LuC7kCMRio1EMSyqRK3BEAUD7sXRq4iT4AzTVuZdhgQ2TCvYLg==}
    engines: {node: '>=8.6.0'}

  fastq@1.19.1:
    resolution: {integrity: sha512-GwLTyxkCXjXbxqIhTsMI2Nui8huMPtnxg7krajPJAjnEG/iiOS7i+zCtWGZR9G0NBKbXKh6X9m9UIsYX/N6vvQ==}

  fdir@6.4.4:
    resolution: {integrity: sha512-1NZP+GK4GfuAv3PqKvxQRDMjdSRZjnkq7KfhlNrCNNlZ0ygQFpebfrnfnq/W7fpUnAv9aGWmY1zKx7FYL3gwhg==}
    peerDependencies:
      picomatch: ^3 || ^4
    peerDependenciesMeta:
      picomatch:
        optional: true

  figures@3.2.0:
    resolution: {integrity: sha512-yaduQFRKLXYOGgEn6AZau90j3ggSOyiqXU0F9JZfeXYhNa+Jk4X+s45A2zg5jns87GAFa34BBm2kXw4XpNcbdg==}
    engines: {node: '>=8'}

  fill-range@7.1.1:
    resolution: {integrity: sha512-YsGpe3WHLK8ZYi4tWDg2Jy3ebRz2rXowDxnld4bkQB00cc/1Zw9AWnC0i9ztDJitivtQvaI9KaLyKrc+hBW0yg==}
    engines: {node: '>=8'}

  find-up@4.1.0:
    resolution: {integrity: sha512-PpOwAdQ/YlXQ2vj8a3h8IipDuYRi3wceVQQGYWxNINccq40Anw7BlsEXCMbt1Zt+OLA6Fq9suIpIWD0OsnISlw==}
    engines: {node: '>=8'}

  fix-dts-default-cjs-exports@1.0.1:
    resolution: {integrity: sha512-pVIECanWFC61Hzl2+oOCtoJ3F17kglZC/6N94eRWycFgBH35hHx0Li604ZIzhseh97mf2p0cv7vVrOZGoqhlEg==}

  foreground-child@3.3.1:
    resolution: {integrity: sha512-gIXjKqtFuWEgzFRJA9WCQeSJLZDjgJUOMCMzxtvFq/37KojM1BFGufqsCy0r4qSQmYLsZYMeyRqzIWOMup03sw==}
    engines: {node: '>=14'}

  form-data-encoder@4.1.0:
    resolution: {integrity: sha512-G6NsmEW15s0Uw9XnCg+33H3ViYRyiM0hMrMhhqQOR8NFc5GhYrI+6I3u7OTw7b91J2g8rtvMBZJDbcGb2YUniw==}
    engines: {node: '>= 18'}

  form-data@4.0.4:
    resolution: {integrity: sha512-KrGhL9Q4zjj0kiUt5OO4Mr/A/jlI2jDYs5eHBpYHPcBEVSiipAvn2Ko2HnPe20rmcuuvMHNdZFp+4IlGTMF0Ow==}
    engines: {node: '>= 6'}

  formdata-node@6.0.3:
    resolution: {integrity: sha512-8e1++BCiTzUno9v5IZ2J6bv4RU+3UKDmqWUQD0MIMVCd9AdhWkO1gw57oo1mNEX1dMq2EGI+FbWz4B92pscSQg==}
    engines: {node: '>= 18'}

  fs-extra@10.1.0:
    resolution: {integrity: sha512-oRXApq54ETRj4eMiFzGnHWGy+zo5raudjuxN0b8H7s/RU2oW0Wvsx9O0ACRN/kRq9E8Vu/ReskGB5o3ji+FzHQ==}
    engines: {node: '>=12'}

  fs-extra@7.0.1:
    resolution: {integrity: sha512-YJDaCJZEnBmcbw13fvdAM9AwNOJwOzrE4pqMqBq5nFiEqXUqHwlK4B+3pUw6JNvfSPtX05xFHtYy/1ni01eGCw==}
    engines: {node: '>=6 <7 || >=8'}

  fs-extra@8.1.0:
    resolution: {integrity: sha512-yhlQgA6mnOJUKOsRUFsgJdQCvkKhcz8tlZG5HBQfReYZy46OwLcY+Zia0mtdHsOo9y/hP+CxMN0TU9QxoOtG4g==}
    engines: {node: '>=6 <7 || >=8'}

  fs.realpath@1.0.0:
    resolution: {integrity: sha512-OO0pH2lK6a0hZnAdau5ItzHPI6pUlvI7jMVnxUQRtw4owF2wk8lOSabtGDCTP4Ggrg2MbGnWO9X8K1t4+fGMDw==}

  fsevents@2.3.3:
    resolution: {integrity: sha512-5xoDfX+fL7faATnagmWPpbFtwh/R77WmMMqqHGS65C3vvB0YHrgF+B1YmZ3441tMj5n63k0212XNoJwzlhffQw==}
    engines: {node: ^8.16.0 || ^10.6.0 || >=11.0.0}
    os: [darwin]

  function-bind@1.1.2:
    resolution: {integrity: sha512-7XHNxH7qX9xG5mIwxkhumTox/MIRNcOgDrxWsMt2pAr23WHp6MrRlN7FBSFpCpr+oVO0F744iUgR82nJMfG2SA==}

  get-intrinsic@1.3.0:
    resolution: {integrity: sha512-9fSjSaos/fRIVIp+xSJlE6lfwhES7LNtKaCBIamHsjr2na1BiABJPo0mOjjz8GJDURarmCPGqaiVg5mfjb98CQ==}
    engines: {node: '>= 0.4'}

  get-proto@1.0.1:
    resolution: {integrity: sha512-sTSfBjoXBp89JvIKIefqw7U2CCebsc74kiY6awiGogKtoSGbgjYE/G/+l9sF3MWFPNc9IcoOC4ODfKHfxFmp0g==}
    engines: {node: '>= 0.4'}

  get-stream@6.0.1:
    resolution: {integrity: sha512-ts6Wi+2j3jQjqi70w5AlN8DFnkSwC+MqmxEzdEALB2qXZYV3X/b1CTfgPLGJNMeAWxdPfU8FO1ms3NUfaHCPYg==}
    engines: {node: '>=10'}

  get-tsconfig@4.10.1:
    resolution: {integrity: sha512-auHyJ4AgMz7vgS8Hp3N6HXSmlMdUyhSUrfBF16w153rxtLIEOE+HGqaBppczZvnHLqQJfiHotCYpNhl0lUROFQ==}

  get-uri@6.0.4:
    resolution: {integrity: sha512-E1b1lFFLvLgak2whF2xDBcOy6NLVGZBqqjJjsIhvopKfWWEi64pLVTWWehV8KlLerZkfNTA95sTe2OdJKm1OzQ==}
    engines: {node: '>= 14'}

  glob-parent@5.1.2:
    resolution: {integrity: sha512-AOIgSQCepiJYwP3ARnGx+5VnTu2HBYdzbGP45eLw1vr3zB3vZLeyed1sC9hnbcOc9/SrMyM5RPQrkGz4aS9Zow==}
    engines: {node: '>= 6'}

  glob@10.4.5:
    resolution: {integrity: sha512-7Bv8RF0k6xjo7d4A/PxYLbUCfb6c+Vpd2/mB2yRDlew7Jb5hEXiCD9ibfO7wpk8i4sevK6DFny9h7EYbM3/sHg==}
    hasBin: true

  glob@7.2.3:
    resolution: {integrity: sha512-nFR0zLpU2YCaRxwoCJvL6UvCH2JFyFVIvwTLsIf21AuHlMskA1hhTdk+LlYJtOlYt9v6dvszD2BGRqBL+iQK9Q==}
    deprecated: Glob versions prior to v9 are no longer supported

  globby@10.0.2:
    resolution: {integrity: sha512-7dUi7RvCoT/xast/o/dLN53oqND4yk0nsHkhRgn9w65C4PofCLOoJ39iSOg+qVDdWQPIEj+eszMHQ+aLVwwQSg==}
    engines: {node: '>=8'}

  globby@11.1.0:
    resolution: {integrity: sha512-jhIXaOzy1sb8IyocaruWSn1TjmnBVs8Ayhcy83rmxNJ8q2uWKCAj3CnJY+KpGSXCueAPc0i05kVvVKtP1t9S3g==}
    engines: {node: '>=10'}

  gopd@1.2.0:
    resolution: {integrity: sha512-ZUKRh6/kUFoAiTAtTYPZJ3hw9wNxx+BIBOijnlG9PnrJsCcSjs1wyyD6vJpaYtgnzDrKYRSqf3OO6Rfa93xsRg==}
    engines: {node: '>= 0.4'}

  graceful-fs@4.2.11:
    resolution: {integrity: sha512-RbJ5/jmFcNNCcDV5o9eTnBLJ/HszWV0P73bc+Ff4nS/rJj+YaS6IGyiOL0VoBYX+l1Wrl3k63h/KrH+nhJ0XvQ==}

  gradient-string@2.0.2:
    resolution: {integrity: sha512-rEDCuqUQ4tbD78TpzsMtt5OIf0cBCSDWSJtUDaF6JsAh+k0v9r++NzxNEG87oDZx9ZwGhD8DaezR2L/yrw0Jdw==}
    engines: {node: '>=10'}

  handlebars@4.7.8:
    resolution: {integrity: sha512-vafaFqs8MZkRrSX7sFVUdo3ap/eNiLnb4IakshzvP56X5Nr1iGKAIqdX6tMlm6HcNRIkr6AxO5jFEoJzzpT8aQ==}
    engines: {node: '>=0.4.7'}
    hasBin: true

  has-flag@3.0.0:
    resolution: {integrity: sha512-sKJf1+ceQBr4SMkvQnBDNDtf4TXpVhVGateu0t918bl30FnbE2m4vNLX+VWe/dpjlb+HugGYzW7uQXH98HPEYw==}
    engines: {node: '>=4'}

  has-flag@4.0.0:
    resolution: {integrity: sha512-EykJT/Q1KjTWctppgIAgfSO0tKVuZUjhgMr17kqTumMl6Afv3EISleU7qZUzoXDFTAHTDC4NOoG/ZxU3EvlMPQ==}
    engines: {node: '>=8'}

  has-symbols@1.1.0:
    resolution: {integrity: sha512-1cDNdwJ2Jaohmb3sg4OmKaMBwuC48sYni5HUw2DvsC8LjGTLK9h+eb1X6RyuOHe4hT0ULCW68iomhjUoKUqlPQ==}
    engines: {node: '>= 0.4'}

  has-tostringtag@1.0.2:
    resolution: {integrity: sha512-NqADB8VjPFLM2V0VvHUewwwsw0ZWBaIdgo+ieHtK3hasLz4qeCRjYcqfB6AQrBggRKppKF8L52/VqdVsO47Dlw==}
    engines: {node: '>= 0.4'}

  hasown@2.0.2:
    resolution: {integrity: sha512-0hJU9SCPvmMzIBdZFqNPXWa6dqh7WdH0cII9y+CyS8rG3nL48Bclra9HmKhVVUHyPWNH5Y7xDwAB7bfgSjkUMQ==}
    engines: {node: '>= 0.4'}

  header-case@1.0.1:
    resolution: {integrity: sha512-i0q9mkOeSuhXw6bGgiQCCBgY/jlZuV/7dZXyZ9c6LcBrqwvT8eT719E9uxE5LiZftdl+z81Ugbg/VvXV4OJOeQ==}

  http-proxy-agent@7.0.2:
    resolution: {integrity: sha512-T1gkAiYYDWYx3V5Bmyu7HcfcvL7mUrTWiM6yOfa3PIphViJ/gFPbvidQ+veqSOHci/PxBcDabeUNCzpOODJZig==}
    engines: {node: '>= 14'}

  https-proxy-agent@7.0.6:
    resolution: {integrity: sha512-vK9P5/iUfdl95AI+JVyUuIcVtd4ofvtrOr3HNtM2yxC9bnMbEdp3x01OhQNnjb8IJYi38VlTE3mBXwcfvywuSw==}
    engines: {node: '>= 14'}

  human-id@4.1.1:
    resolution: {integrity: sha512-3gKm/gCSUipeLsRYZbbdA1BD83lBoWUkZ7G9VFrhWPAU76KwYo5KR8V28bpoPm/ygy0x5/GCbpRQdY7VLYCoIg==}
    hasBin: true

  human-signals@2.1.0:
    resolution: {integrity: sha512-B4FFZ6q/T2jhhksgkbEW3HBvWIfDW85snkQgawt07S7J5QXTk6BkNV+0yAeZrM5QpMAdYlocGoljn0sJ/WQkFw==}
    engines: {node: '>=10.17.0'}

  iconv-lite@0.4.24:
    resolution: {integrity: sha512-v3MXnZAcvnywkTUEZomIActle7RXXeedOR31wwl7VlyoXO4Qi9arvSenNQWne1TcRwhCL1HwLI21bEqdpj8/rA==}
    engines: {node: '>=0.10.0'}

  ieee754@1.2.1:
    resolution: {integrity: sha512-dcyqhDvX1C46lXZcVqCpK+FtMRQVdIMN6/Df5js2zouUsqG7I6sFxitIC+7KYK29KdXOLHdu9zL4sFnoVQnqaA==}

  ignore@5.3.2:
    resolution: {integrity: sha512-hsBTNUqQTDwkWtcdYI2i06Y/nUBEsNEDJKjWdigLvegy8kDuJAS8uRlpkkcQpyEXL0Z/pjDy5HBmMjRCJ2gq+g==}
    engines: {node: '>= 4'}

  indent-string@4.0.0:
    resolution: {integrity: sha512-EdDDZu4A2OyIK7Lr/2zG+w5jmbuk1DVBnEwREQvBzspBJkCEbRa8GxU1lghYcaGJCnRWibjDXlq779X1/y5xwg==}
    engines: {node: '>=8'}

  inflight@1.0.6:
    resolution: {integrity: sha512-k92I/b08q4wvFscXCLvqfsHCrjrF7yiXsQuIVvVE7N82W3+aqpzuUdBbfhWcy/FZR3/4IgflMgKLOsvPDrGCJA==}
    deprecated: This module is not supported, and leaks memory. Do not use it. Check out lru-cache if you want a good and tested way to coalesce async requests by a key value, which is much more comprehensive and powerful.

  inherits@2.0.4:
    resolution: {integrity: sha512-k/vGaX4/Yla3WzyMCvTQOXYeIHvqOKtnqBduzTHpzpQZzAskKMhZ2K+EnBiSM9zGSoIFeMpXKxa4dYeZIQqewQ==}

  ini@1.3.8:
    resolution: {integrity: sha512-JV/yugV2uzW5iMRSiZAyDtQd+nxtUnjeLt0acNdw98kKLrvuRVyB80tsREOE7yvGVgalhZ6RNXCmEHkUKBKxew==}

  inquirer@7.3.3:
    resolution: {integrity: sha512-JG3eIAj5V9CwcGvuOmoo6LB9kbAYT8HXffUl6memuszlwDC/qvFAJw49XJ5NROSFNPxp3iQg1GqkFhaY/CR0IA==}
    engines: {node: '>=8.0.0'}

  inquirer@8.2.6:
    resolution: {integrity: sha512-M1WuAmb7pn9zdFRtQYk26ZBoY043Sse0wVDdk4Bppr+JOXyQYybdtvK+l9wUibhtjdjvtoiNy8tk+EgsYIUqKg==}
    engines: {node: '>=12.0.0'}

  ip-address@9.0.5:
    resolution: {integrity: sha512-zHtQzGojZXTwZTHQqra+ETKd4Sn3vgi7uBmlPoXVWZqYvuKmtI0l/VZTjqGmJY9x88GGOaZ9+G9ES8hC4T4X8g==}
    engines: {node: '>= 12'}

  is-core-module@2.16.1:
    resolution: {integrity: sha512-UfoeMA6fIJ8wTYFEUjelnaGI67v6+N7qXJEvQuIGa99l4xsCruSYOVSQ0uPANn4dAzm8lkYPaKLrrijLq7x23w==}
    engines: {node: '>= 0.4'}

  is-extglob@2.1.1:
    resolution: {integrity: sha512-SbKbANkN603Vi4jEZv49LeVJMn4yGwsbzZworEoyEiutsN3nJYdbO36zfhGJ6QEDpOZIFkDtnq5JRxmvl3jsoQ==}
    engines: {node: '>=0.10.0'}

  is-fullwidth-code-point@3.0.0:
    resolution: {integrity: sha512-zymm5+u+sCsSWyD9qNaejV3DFvhCKclKdizYaJUuHA83RLjb7nSuGnddCHGv0hk+KY7BMAlsWeK4Ueg6EV6XQg==}
    engines: {node: '>=8'}

  is-glob@4.0.3:
    resolution: {integrity: sha512-xelSayHH36ZgE7ZWhli7pW34hNbNl8Ojv5KVmkJD4hBdD3th8Tfk9vYasLM+mXWOZhFkgZfxhLSnrwRr4elSSg==}
    engines: {node: '>=0.10.0'}

  is-interactive@1.0.0:
    resolution: {integrity: sha512-2HvIEKRoqS62guEC+qBjpvRubdX910WCMuJTZ+I9yvqKU2/12eSL549HMwtabb4oupdj2sMP50k+XJfB/8JE6w==}
    engines: {node: '>=8'}

  is-lower-case@1.1.3:
    resolution: {integrity: sha512-+5A1e/WJpLLXZEDlgz4G//WYSHyQBD32qa4Jd3Lw06qQlv3fJHnp3YIHjTQSGzHMgzmVKz2ZP3rBxTHkPw/lxA==}

  is-number@7.0.0:
    resolution: {integrity: sha512-41Cifkg6e8TylSpdtTpeLVMqvSBEVzTttHvERD741+pnZ8ANv0004MRL43QKPDlK9cGvNp6NZWZUBlbGXYxxng==}
    engines: {node: '>=0.12.0'}

  is-path-cwd@2.2.0:
    resolution: {integrity: sha512-w942bTcih8fdJPJmQHFzkS76NEP8Kzzvmw92cXsazb8intwLqPibPPdXf4ANdKV3rYMuuQYGIWtvz9JilB3NFQ==}
    engines: {node: '>=6'}

  is-path-inside@3.0.3:
    resolution: {integrity: sha512-Fd4gABb+ycGAmKou8eMftCupSir5lRxqf4aD/vd0cD2qc4HL07OjCeuHMr8Ro4CoMaeCKDB0/ECBOVWjTwUvPQ==}
    engines: {node: '>=8'}

  is-stream@2.0.1:
    resolution: {integrity: sha512-hFoiJiTl63nn+kstHGBtewWSKnQLpyb155KHheA1l39uvtO9nWIop1p3udqPcUd/xbF1VLMO4n7OI6p7RbngDg==}
    engines: {node: '>=8'}

  is-subdir@1.2.0:
    resolution: {integrity: sha512-2AT6j+gXe/1ueqbW6fLZJiIw3F8iXGJtt0yDrZaBhAZEG1raiTxKWU+IPqMCzQAXOUCKdA4UDMgacKH25XG2Cw==}
    engines: {node: '>=4'}

  is-unicode-supported@0.1.0:
    resolution: {integrity: sha512-knxG2q4UC3u8stRGyAVJCOdxFmv5DZiRcdlIaAQXAbSfJya+OhopNotLQrstBhququ4ZpuKbDc/8S6mgXgPFPw==}
    engines: {node: '>=10'}

  is-upper-case@1.1.2:
    resolution: {integrity: sha512-GQYSJMgfeAmVwh9ixyk888l7OIhNAGKtY6QA+IrWlu9MDTCaXmeozOZ2S9Knj7bQwBO/H6J2kb+pbyTUiMNbsw==}

  is-windows@1.0.2:
    resolution: {integrity: sha512-eXK1UInq2bPmjyX6e3VHIzMLobc4J94i4AWn+Hpq3OU5KkrRC96OAcR3PRJ/pGu6m8TRnBHP9dkXQVsT/COVIA==}
    engines: {node: '>=0.10.0'}

  isbinaryfile@4.0.10:
    resolution: {integrity: sha512-iHrqe5shvBUcFbmZq9zOQHBoeOhZJu6RQGrDpBgenUm/Am+F3JM2MgQj+rK3Z601fzrL5gLZWtAPH2OBaSVcyw==}
    engines: {node: '>= 8.0.0'}

  isexe@2.0.0:
    resolution: {integrity: sha512-RHxMLp9lnKHGHRng9QFhRCMbYAcVpn69smSGcq3f36xjgVVWThj4qqLbTLlq7Ssj8B+fIQ1EuCEGI2lKsyQeIw==}

  isexe@3.1.1:
    resolution: {integrity: sha512-LpB/54B+/2J5hqQ7imZHfdU31OlgQqx7ZicVlkm9kzg9/w8GKLEcFfJl/t7DCEDueOyBAD6zCCwTO6Fzs0NoEQ==}
    engines: {node: '>=16'}

  jackspeak@3.4.3:
    resolution: {integrity: sha512-OGlZQpz2yfahA/Rd1Y8Cd9SIEsqvXkLVoSw/cgwhnhFMDbsQFeZYoJJ7bIZBS9BcamUW96asq/npPWugM+RQBw==}

  joycon@3.1.1:
    resolution: {integrity: sha512-34wB/Y7MW7bzjKRjUKTa46I2Z7eV62Rkhva+KkopW7Qvv/OSWBqvkSY7vusOPrNuZcUG3tApvdVgNB8POj3SPw==}
    engines: {node: '>=10'}

  js-yaml@3.14.1:
    resolution: {integrity: sha512-okMH7OXXJ7YrN9Ok3/SXrnu4iX9yOk+25nqX4imS2npuvTYDmo/QEZoqwZkYaIDk3jVvBOTOIEgEhaLOynBS9g==}
    hasBin: true

  js-yaml@4.1.0:
    resolution: {integrity: sha512-wpxZs9NoxZaJESJGIZTyDEaYpl0FKSA+FB9aJiyemKhMwkxQg63h4T1KJgUGHpTqPDNRcmmYLugrRjJlBtWvRA==}
    hasBin: true

  jsbn@1.1.0:
    resolution: {integrity: sha512-4bYVV3aAMtDTTu4+xsDYa6sy9GyJ69/amsu9sYF2zqjiEoZA5xJi3BrfX3uY+/IekIu7MwdObdbDWpoZdBv3/A==}

  json-schema@0.4.0:
    resolution: {integrity: sha512-es94M3nTIfsEPisRafak+HDLfHXnKBhV3vU5eqPcS3flIWqcxJWgXHXiey3YrpaNsanY5ei1VoYEbOzijuq9BA==}

  jsondiffpatch@0.6.0:
    resolution: {integrity: sha512-3QItJOXp2AP1uv7waBkao5nCvhEv+QmJAd38Ybq7wNI74Q+BBmnLn4EDKz6yI9xGAIQoUF87qHt+kc1IVxB4zQ==}
    engines: {node: ^18.0.0 || >=20.0.0}
    hasBin: true

  jsonfile@4.0.0:
    resolution: {integrity: sha512-m6F1R3z8jjlf2imQHS2Qez5sjKWQzbuuhuJ/FKYFRZvPE3PuHcSMVZzfsLhGVOkfd20obL5SWEBew5ShlquNxg==}

  jsonfile@6.1.0:
    resolution: {integrity: sha512-5dgndWOriYSm5cnYaJNhalLNDKOqFwyDB/rr1E9ZsGciGvKPs8R2xYGCacuf3z6K1YKDz182fd+fY3cn3pMqXQ==}

  lilconfig@3.1.3:
    resolution: {integrity: sha512-/vlFKAoH5Cgt3Ie+JLhRbwOsCQePABiU3tJ1egGvyQ+33R/vcwM2Zl2QR/LzjsBeItPt3oSVXapn+m4nQDvpzw==}
    engines: {node: '>=14'}

  lines-and-columns@1.2.4:
    resolution: {integrity: sha512-7ylylesZQ/PV29jhEDl3Ufjo6ZX7gCqJr5F7PKrqc93v7fzSymt1BpwEU8nAUXs8qzzvqhbjhK5QZg6Mt/HkBg==}

  load-tsconfig@0.2.5:
    resolution: {integrity: sha512-IXO6OCs9yg8tMKzfPZ1YmheJbZCiEsnBdcB03l0OcfK9prKnJb96siuHCr5Fl37/yo9DnKU+TLpxzTUspw9shg==}
    engines: {node: ^12.20.0 || ^14.13.1 || >=16.0.0}

  locate-path@5.0.0:
    resolution: {integrity: sha512-t7hw9pI+WvuwNJXwk5zVHpyhIqzg2qTlklJOf0mVxGSbe3Fp2VieZcduNYjaLDoy6p9uGpQEGWG87WpMKlNq8g==}
    engines: {node: '>=8'}

  lodash.get@4.4.2:
    resolution: {integrity: sha512-z+Uw/vLuy6gQe8cfaFWD7p0wVv8fJl3mbzXh33RS+0oW2wvUqiRXiQ69gLWSLpgB5/6sU+r6BlQR0MBILadqTQ==}
    deprecated: This package is deprecated. Use the optional chaining (?.) operator instead.

  lodash.sortby@4.7.0:
    resolution: {integrity: sha512-HDWXG8isMntAyRF5vZ7xKuEvOhT4AhlRt/3czTSjvGUxjYCBVRQY48ViDHyfYz9VIoBkW4TMGQNapx+l3RUwdA==}

  lodash.startcase@4.4.0:
    resolution: {integrity: sha512-+WKqsK294HMSc2jEbNgpHpd0JfIBhp7rEV4aqXWqFr6AlXov+SlcgB1Fv01y2kGe3Gc8nMW7VA0SrGuSkRfIEg==}

  lodash@4.17.21:
    resolution: {integrity: sha512-v2kDEe57lecTulaDIuNTPy3Ry4gLGJ6Z1O3vE1krgXZNrsQ+LFTGHVxVjcXPs17LhbZVGedAJv8XZ1tvj5FvSg==}

  log-symbols@3.0.0:
    resolution: {integrity: sha512-dSkNGuI7iG3mfvDzUuYZyvk5dD9ocYCYzNU6CYDE6+Xqd+gwme6Z00NS3dUh8mq/73HaEtT7m6W+yUPtU6BZnQ==}
    engines: {node: '>=8'}

  log-symbols@4.1.0:
    resolution: {integrity: sha512-8XPvpAA8uyhfteu8pIvQxpJZ7SYYdpUivZpGy6sFsBuKRY/7rQGavedeB8aK+Zkyq6upMFVL/9AW6vOYzfRyLg==}
    engines: {node: '>=10'}

  lower-case-first@1.0.2:
    resolution: {integrity: sha512-UuxaYakO7XeONbKrZf5FEgkantPf5DUqDayzP5VXZrtRPdH86s4kN47I8B3TW10S4QKiE3ziHNf3kRN//okHjA==}

  lower-case@1.1.4:
    resolution: {integrity: sha512-2Fgx1Ycm599x+WGpIYwJOvsjmXFzTSc34IwDWALRA/8AopUKAVPwfJ+h5+f85BCp0PWmmJcWzEpxOpoXycMpdA==}

  lru-cache@10.4.3:
    resolution: {integrity: sha512-JNAzZcXrCt42VGLuYz0zfAzDfAvJWW6AfYlDBQyDV5DClI2m5sAmK+OIO7s59XfsRsWHp02jAJrRadPRGTt6SQ==}

  lru-cache@7.18.3:
    resolution: {integrity: sha512-jumlc0BIUrS3qJGgIkWZsyfAM7NCWiBcCDhnd+3NNM5KbBmLTgHVfWBcg6W+rLUsIpzpERPsvwUP7CckAQSOoA==}
    engines: {node: '>=12'}

  magic-string@0.30.17:
    resolution: {integrity: sha512-sNPKHvyjVf7gyjwS4xGTaW/mCnF8wnjtifKBEhxfZ7E/S8tQ0rssrwGNn6q8JH/ohItJfSQp9mBtQYuTlH5QnA==}

  make-error@1.3.6:
    resolution: {integrity: sha512-s8UhlNe7vPKomQhC1qFelMokr/Sc3AgNbso3n74mVPA5LTZwkB9NlXf4XPamLxJE8h0gh73rM94xvwRT2CVInw==}

  math-intrinsics@1.1.0:
    resolution: {integrity: sha512-/IXtbwEk5HTPyEwyKX6hGkYXxM9nbj64B+ilVJnC/R6B0pH5G4V3b0pVbL7DBj4tkhBAppbQUlf6F6Xl9LHu1g==}
    engines: {node: '>= 0.4'}

  merge-stream@2.0.0:
    resolution: {integrity: sha512-abv/qOcuPfk3URPfDzmZU1LKmuw8kT+0nIHvKrKgFrwifol/doWcdA4ZqsWQ8ENrFKkd67Mfpo/LovbIUsbt3w==}

  merge2@1.4.1:
    resolution: {integrity: sha512-8q7VEgMJW4J8tcfVPy8g09NcQwZdbwFEqhe/WZkoIzjn/3TGDwtOCYtXGxA3O8tPzpczCCDgv+P2P5y00ZJOOg==}
    engines: {node: '>= 8'}

  micromatch@4.0.8:
    resolution: {integrity: sha512-PXwfBhYu0hBCPw8Dn0E+WDYb7af3dSLVWKi3HGv84IdF4TyFoC0ysxFd0Goxw7nSv4T/PzEJQxsYsEiFCKo2BA==}
    engines: {node: '>=8.6'}

  mime-db@1.52.0:
    resolution: {integrity: sha512-sPU4uV7dYlvtWJxwwxHD0PuihVNiE7TyAbQ5SWxDCB9mUYvOgroQOwYQQOKPJ8CIbE+1ETVlOoK1UC2nU3gYvg==}
    engines: {node: '>= 0.6'}

  mime-types@2.1.35:
    resolution: {integrity: sha512-ZDY+bPm5zTTF+YpCrAU9nK0UgICYPT0QtT1NZWFv4s++TNkcgVaT0g6+4R2uI4MjQjzysHB1zxuWL50hzaeXiw==}
    engines: {node: '>= 0.6'}

  mimic-fn@2.1.0:
    resolution: {integrity: sha512-OqbOk5oEQeAZ8WXWydlu9HJjz9WVdEIvamMCcXmuqUYjTknH/sqsWvhQ3vgwKFRR1HpjvNBKQ37nbJgYzGqGcg==}
    engines: {node: '>=6'}

  minimatch@3.1.2:
    resolution: {integrity: sha512-J7p63hRiAjw1NDEww1W7i37+ByIrOWO5XQQAzZ3VOcL0PNybwpfmV/N05zFAzwQ9USyEcX6t3UO+K5aqBQOIHw==}

  minimatch@9.0.5:
    resolution: {integrity: sha512-G6T0ZX48xgozx7587koeX9Ys2NYy6Gmv//P89sEte9V9whIapMNF4idKxnW2QtCcLiTWlb/wfCabAtAFWhhBow==}
    engines: {node: '>=16 || 14 >=14.17'}

  minimist@1.2.8:
    resolution: {integrity: sha512-2yyAR8qBkN3YuheJanUpWC5U3bb5osDywNB8RzDVlDwDHbocAJveqqj1u8+SVD7jkWT4yvsHCpWqqWqAxb0zCA==}

  minipass@7.1.2:
    resolution: {integrity: sha512-qOOzS1cBTWYF4BH8fVePDBOO9iptMnGUEZwNc/cMWnTV2nVLZ7VoNWEPHkYczZA0pdoA7dl6e7FL659nX9S2aw==}
    engines: {node: '>=16 || 14 >=14.17'}

  mkdirp@0.5.6:
    resolution: {integrity: sha512-FP+p8RB8OWpF3YZBCrP5gtADmtXApB5AMLn+vdyA+PyxCjrCs00mjyUozssO33cwDeT3wNGdLxJ5M//YqtHAJw==}
    hasBin: true

  mlly@1.7.4:
    resolution: {integrity: sha512-qmdSIPC4bDJXgZTCR7XosJiNKySV7O215tsPtDN9iEO/7q/76b/ijtgRu/+epFXSJhijtTCCGp3DWS549P3xKw==}

  mri@1.2.0:
    resolution: {integrity: sha512-tzzskb3bG8LvYGFF/mDTpq3jpI6Q9wc3LEmBaghu+DdCssd1FakN7Bc0hVNmEyGq1bq3RgfkCb3cmQLpNPOroA==}
    engines: {node: '>=4'}

  ms@2.1.3:
    resolution: {integrity: sha512-6FlzubTLZG3J2a/NVCAleEhjzq5oxgHyaCU9yYXvcLsvoVaHJq/s5xXI6/XXP6tz7R9xAOtHnSO/tXtF3WRTlA==}

  mute-stream@0.0.8:
    resolution: {integrity: sha512-nnbWWOkoWyUsTjKrhgD0dcz22mdkSnpYqbEjIm2nhwhuxlSkpywJmBo8h0ZqJdkp73mb90SssHkN4rsRaBAfAA==}

  mz@2.7.0:
    resolution: {integrity: sha512-z81GNO7nnYMEhrGh9LeymoE4+Yr0Wn5McHIZMK5cfQCl+NDX08sCZgUc9/6MHni9IWuFLm1Z3HTCXu2z9fN62Q==}

  nanoid@3.3.11:
    resolution: {integrity: sha512-N8SpfPUnUp1bK+PMYW8qSWdl9U+wwNWI4QKxOYDy9JAro3WMX7p2OeVRF9v+347pnakNevPmiHhNmZ2HbFA76w==}
    engines: {node: ^10 || ^12 || ^13.7 || ^14 || >=15.0.1}
    hasBin: true

  neo-async@2.6.2:
    resolution: {integrity: sha512-Yd3UES5mWCSqR+qNT93S3UoYUkqAZ9lLg8a7g9rimsWmYGK8cVToA4/sF3RrshdyV3sAGMXVUmpMYOw+dLpOuw==}

  netmask@2.0.2:
    resolution: {integrity: sha512-dBpDMdxv9Irdq66304OLfEmQ9tbNRFnFTuZiLo+bD+r332bBmMJ8GBLXklIXXgxd3+v9+KUnZaUR5PJMa75Gsg==}
    engines: {node: '>= 0.4.0'}

  no-case@2.3.2:
    resolution: {integrity: sha512-rmTZ9kz+f3rCvK2TD1Ue/oZlns7OGoIWP4fc3llxxRXlOkHKoWPPWJOfFYpITabSow43QJbRIoHQXtt10VldyQ==}

  node-fetch@2.7.0:
    resolution: {integrity: sha512-c4FRfUm/dbcWZ7U+1Wq0AwCyFL+3nt2bEw05wfxSz+DWpWsitgmSgYmy2dQdWyKC1694ELPqMs/YzUSNozLt8A==}
    engines: {node: 4.x || >=6.0.0}
    peerDependencies:
      encoding: ^0.1.0
    peerDependenciesMeta:
      encoding:
        optional: true

  node-plop@0.26.3:
    resolution: {integrity: sha512-Cov028YhBZ5aB7MdMWJEmwyBig43aGL5WT4vdoB28Oitau1zZAcHUn8Sgfk9HM33TqhtLJ9PlM/O0Mv+QpV/4Q==}
    engines: {node: '>=8.9.4'}

  npm-run-path@4.0.1:
    resolution: {integrity: sha512-S48WzZW777zhNIrn7gxOlISNAqi9ZC/uQFnRdbeIHhZhCA6UqpkOT8T1G7BvfdgP4Er8gF4sUbaS0i7QvIfCWw==}
    engines: {node: '>=8'}

  object-assign@4.1.1:
    resolution: {integrity: sha512-rJgTQnkUnH1sFw8yT6VSU3zD3sWmu6sZhIseY8VX+GRu3P6F7Fu+JNDoXfklElbLJSnc3FUQHVe4cU5hj+BcUg==}
    engines: {node: '>=0.10.0'}

  object-inspect@1.13.4:
    resolution: {integrity: sha512-W67iLl4J2EXEGTbfeHCffrjDfitvLANg0UlX3wFUUSTx92KXRFegMHUVgSqE+wvhAbi4WqjGg9czysTV2Epbew==}
    engines: {node: '>= 0.4'}

  object-treeify@1.1.33:
    resolution: {integrity: sha512-EFVjAYfzWqWsBMRHPMAXLCDIJnpMhdWAqR7xG6M6a2cs6PMFpl/+Z20w9zDW4vkxOFfddegBKq9Rehd0bxWE7A==}
    engines: {node: '>= 10'}

  once@1.4.0:
    resolution: {integrity: sha512-lNaJgI+2Q5URQBkccEKHTQOPaXdUxnZZElQTZY0MFUAuaEqe1E+Nyvgdz/aIyNi6Z9MzO5dv1H8n58/GELp3+w==}

  onetime@5.1.2:
    resolution: {integrity: sha512-kbpaSSGJTWdAY5KPVeMOKXSrPtr8C8C7wodJbcsd51jRnmD+GZu8Y0VoU6Dm5Z4vWr0Ig/1NKuWRKf7j5aaYSg==}
    engines: {node: '>=6'}

  openapi-fetch@0.9.8:
    resolution: {integrity: sha512-zM6elH0EZStD/gSiNlcPrzXcVQ/pZo3BDvC6CDwRDUt1dDzxlshpmQnpD6cZaJ39THaSmwVCxxRrPKNM1hHrDg==}

  openapi-typescript-helpers@0.0.8:
    resolution: {integrity: sha512-1eNjQtbfNi5Z/kFhagDIaIRj6qqDzhjNJKz8cmMW0CVdGwT6e1GLbAfgI0d28VTJa1A8jz82jm/4dG8qNoNS8g==}

  ora@4.1.1:
    resolution: {integrity: sha512-sjYP8QyVWBpBZWD6Vr1M/KwknSw6kJOz41tvGMlwWeClHBtYKTbHMki1PsLZnxKpXMPbTKv9b3pjQu3REib96A==}
    engines: {node: '>=8'}

  ora@5.4.1:
    resolution: {integrity: sha512-5b6Y85tPxZZ7QytO+BQzysW31HJku27cRIlkbAXaNx+BdcVi+LlRFmVXzeF6a7JCwJpyw5c4b+YSVImQIrBpuQ==}
    engines: {node: '>=10'}

  os-tmpdir@1.0.2:
    resolution: {integrity: sha512-D2FR03Vir7FIu45XBY20mTb+/ZSWB00sjU9jdQXt83gDrI4Ztz5Fs7/yy74g2N5SVQY4xY1qDr4rNddwYRVX0g==}
    engines: {node: '>=0.10.0'}

  outdent@0.5.0:
    resolution: {integrity: sha512-/jHxFIzoMXdqPzTaCpFzAAWhpkSjZPF4Vsn6jAfNpmbH/ymsmd7Qc6VE9BGn0L6YMj6uwpQLxCECpus4ukKS9Q==}

  p-filter@2.1.0:
    resolution: {integrity: sha512-ZBxxZ5sL2HghephhpGAQdoskxplTwr7ICaehZwLIlfL6acuVgZPm8yBNuRAFBGEqtD/hmUeq9eqLg2ys9Xr/yw==}
    engines: {node: '>=8'}

  p-limit@2.3.0:
    resolution: {integrity: sha512-//88mFWSJx8lxCzwdAABTJL2MyWB12+eIY7MDL2SqLmAkeKU9qxRvWuSyTjm3FUmpBEMuFfckAIqEaVGUDxb6w==}
    engines: {node: '>=6'}

  p-locate@4.1.0:
    resolution: {integrity: sha512-R79ZZ/0wAxKGu3oYMlz8jy/kbhsNrS7SKZ7PxEHBgJ5+F2mtFW2fK2cOtBh1cHYkQsbzFV7I+EoRKe6Yt0oK7A==}
    engines: {node: '>=8'}

  p-map@2.1.0:
    resolution: {integrity: sha512-y3b8Kpd8OAN444hxfBbFfj1FY/RjtTd8tzYwhUqNYXx0fXx2iX4maP4Qr6qhIKbQXI02wTLAda4fYUbDagTUFw==}
    engines: {node: '>=6'}

  p-map@3.0.0:
    resolution: {integrity: sha512-d3qXVTF/s+W+CdJ5A29wywV2n8CQQYahlgz2bFiA+4eVNJbHJodPZ+/gXwPGh0bOqA+j8S+6+ckmvLGPk1QpxQ==}
    engines: {node: '>=8'}

  p-try@2.2.0:
    resolution: {integrity: sha512-R4nPAVTAU0B9D35/Gk3uJf/7XYbQcyohSKdvAxIRSNghFl4e71hVoGnBNQz9cWaXxO2I10KTC+3jMdvvoKw6dQ==}
    engines: {node: '>=6'}

  pac-proxy-agent@7.2.0:
    resolution: {integrity: sha512-TEB8ESquiLMc0lV8vcd5Ql/JAKAoyzHFXaStwjkzpOpC5Yv+pIzLfHvjTSdf3vpa2bMiUQrg9i6276yn8666aA==}
    engines: {node: '>= 14'}

  pac-resolver@7.0.1:
    resolution: {integrity: sha512-5NPgf87AT2STgwa2ntRMr45jTKrYBGkVU36yT0ig/n/GMAa3oPqhZfIQ2kMEimReg0+t9kZViDVZ83qfVUlckg==}
    engines: {node: '>= 14'}

  package-json-from-dist@1.0.1:
    resolution: {integrity: sha512-UEZIS3/by4OC8vL3P2dTXRETpebLI2NiI5vIrjaD/5UtrkFX/tNbwjTSRAGC/+7CAo2pIcBaRgWmcBBHcsaCIw==}

  package-manager-detector@0.2.11:
    resolution: {integrity: sha512-BEnLolu+yuz22S56CU1SUKq3XC3PkwD5wv4ikR4MfGvnRVcmzXR9DwSlW2fEamyTPyXHomBJRzgapeuBvRNzJQ==}

  param-case@2.1.1:
    resolution: {integrity: sha512-eQE845L6ot89sk2N8liD8HAuH4ca6Vvr7VWAWwt7+kvvG5aBcPmmphQ68JsEG2qa9n1TykS2DLeMt363AAH8/w==}

  pascal-case@2.0.1:
    resolution: {integrity: sha512-qjS4s8rBOJa2Xm0jmxXiyh1+OFf6ekCWOvUaRgAQSktzlTbMotS0nmG9gyYAybCWBcuP4fsBeRCKNwGBnMe2OQ==}

  path-case@2.1.1:
    resolution: {integrity: sha512-Ou0N05MioItesaLr9q8TtHVWmJ6fxWdqKB2RohFmNWVyJ+2zeKIeDNWAN6B/Pe7wpzWChhZX6nONYmOnMeJQ/Q==}

  path-exists@4.0.0:
    resolution: {integrity: sha512-ak9Qy5Q7jYb2Wwcey5Fpvg2KoAc/ZIhLSLOSBmRmygPsGwkVVt0fZa0qrtMz+m6tJTAHfZQ8FnmB4MG4LWy7/w==}
    engines: {node: '>=8'}

  path-is-absolute@1.0.1:
    resolution: {integrity: sha512-AVbw3UJ2e9bq64vSaS9Am0fje1Pa8pbGqTTsmXfaIiMpnr5DlDhfJOuLj9Sf95ZPVDAUerDfEk88MPmPe7UCQg==}
    engines: {node: '>=0.10.0'}

  path-key@3.1.1:
    resolution: {integrity: sha512-ojmeN0qd+y0jszEtoY48r0Peq5dwMEkIlCOu6Q5f41lfkswXuKtYrhgoTpLnyIcHm24Uhqx+5Tqm2InSwLhE6Q==}
    engines: {node: '>=8'}

  path-parse@1.0.7:
    resolution: {integrity: sha512-LDJzPVEEEPR+y48z93A0Ed0yXb8pAByGWo/k5YYdYgpY2/2EsOsksJrq7lOHxryrVOn1ejG6oAp8ahvOIQD8sw==}

  path-scurry@1.11.1:
    resolution: {integrity: sha512-Xa4Nw17FS9ApQFJ9umLiJS4orGjm7ZzwUrwamcGQuHSzDyth9boKDaycYdDcZDuqYATXw4HFXgaqWTctW/v1HA==}
    engines: {node: '>=16 || 14 >=14.18'}

  path-type@4.0.0:
    resolution: {integrity: sha512-gDKb8aZMDeD/tZWs9P6+q0J9Mwkdl6xMV8TjnGP3qJVJ06bdMgkbBlLU8IdfOsIsFz2BW1rNVT3XuNEl8zPAvw==}
    engines: {node: '>=8'}

  pathe@2.0.3:
    resolution: {integrity: sha512-WUjGcAqP1gQacoQe+OBJsFA7Ld4DyXuUIjZ5cc75cLHvJ7dtNsTugphxIADwspS+AraAUePCKrSVtPLFj/F88w==}

  picocolors@1.0.1:
    resolution: {integrity: sha512-anP1Z8qwhkbmu7MFP5iTt+wQKXgwzf7zTyGlcdzabySa9vd0Xt392U0rVmz9poOaBj0uHJKyyo9/upk0HrEQew==}

  picocolors@1.1.1:
    resolution: {integrity: sha512-xceH2snhtb5M9liqDsmEw56le376mTZkEX/jEb/RxNFyegNul7eNslCXP9FDj/Lcu0X8KEyMceP2ntpaHrDEVA==}

  picomatch@2.3.1:
    resolution: {integrity: sha512-JU3teHTNjmE2VCGFzuY8EXzCDVwEqB2a8fsIvwaStHhAWJEeVd1o1QD80CU6+ZdEXXSLbSsuLwJjkCBWqRQUVA==}
    engines: {node: '>=8.6'}

  picomatch@4.0.2:
    resolution: {integrity: sha512-M7BAV6Rlcy5u+m6oPhAPFgJTzAioX/6B0DxyvDlo9l8+T3nLKbrczg2WLUyzd45L8RqfUMyGPzekbMvX2Ldkwg==}
    engines: {node: '>=12'}

  pify@4.0.1:
    resolution: {integrity: sha512-uB80kBFb/tfd68bVleG9T5GGsGPjJrLAUpR5PZIrhBnIaRTQRjqdJSsIKkOP6OAIFbj7GOrcudc5pNjZ+geV2g==}
    engines: {node: '>=6'}

  pirates@4.0.7:
    resolution: {integrity: sha512-TfySrs/5nm8fQJDcBDuUng3VOUKsd7S+zqvbOTiGXHfxX4wK31ard+hoNuvkicM/2YFzlpDgABOevKSsB4G/FA==}
    engines: {node: '>= 6'}

  pkg-types@1.3.1:
    resolution: {integrity: sha512-/Jm5M4RvtBFVkKWRu2BLUTNP8/M2a+UwuAX+ae4770q1qVGtfjG+WTCupoZixokjmHiry8uI+dlY8KXYV5HVVQ==}

  platform@1.3.6:
    resolution: {integrity: sha512-fnWVljUchTro6RiCFvCXBbNhJc2NijN7oIQxbwsyL0buWJPG85v81ehlHI9fXrJsMNgTofEoWIQeClKpgxFLrg==}

  playwright-core@1.54.1:
    resolution: {integrity: sha512-Nbjs2zjj0htNhzgiy5wu+3w09YetDx5pkrpI/kZotDlDUaYk0HVA5xrBVPdow4SAUIlhgKcJeJg4GRKW6xHusA==}
    engines: {node: '>=18'}
    hasBin: true

  postcss-load-config@6.0.1:
    resolution: {integrity: sha512-oPtTM4oerL+UXmx+93ytZVN82RrlY/wPUV8IeDxFrzIjXOLF1pN+EmKPLbubvKHT2HC20xXsCAH2Z+CKV6Oz/g==}
    engines: {node: '>= 18'}
    peerDependencies:
      jiti: '>=1.21.0'
      postcss: '>=8.0.9'
      tsx: ^4.8.1
      yaml: ^2.4.2
    peerDependenciesMeta:
      jiti:
        optional: true
      postcss:
        optional: true
      tsx:
        optional: true
      yaml:
        optional: true

  postcss@8.5.6:
    resolution: {integrity: sha512-3Ybi1tAuwAP9s0r1UQ2J4n5Y0G05bJkpUIO0/bI9MhwmD70S5aTWbXGBwxHrelT+XM1k6dM0pk+SwNkpTRN7Pg==}
    engines: {node: ^10 || ^12 || >=14}

  prettier@2.8.8:
    resolution: {integrity: sha512-tdN8qQGvNjw4CHbY+XXk0JgCXn9QiF21a55rBe5LJAU+kDyC4WQn4+awm2Xfk2lQMk5fKup9XgzTZtGkjBdP9Q==}
    engines: {node: '>=10.13.0'}
    hasBin: true

  process@0.11.10:
    resolution: {integrity: sha512-cdGef/drWFoydD1JsMzuFf8100nZl+GT+yacc2bEced5f9Rjk4z+WtFUTBu9PhOi9j/jfmBPu0mMEY4wIdAF8A==}
    engines: {node: '>= 0.6.0'}

  proxy-agent@6.5.0:
    resolution: {integrity: sha512-TmatMXdr2KlRiA2CyDu8GqR8EjahTG3aY3nXjdzFyoZbmB8hrBsTyMezhULIXKnC0jpfjlmiZ3+EaCzoInSu/A==}
    engines: {node: '>= 14'}

  proxy-from-env@1.1.0:
    resolution: {integrity: sha512-D+zkORCbA9f1tdWRK0RaCR3GPv50cMxcrz4X8k5LTSUD1Dkw47mKJEZQNunItRTkWwgtaUSo1RVFRIG9ZXiFYg==}

  punycode@2.3.1:
    resolution: {integrity: sha512-vYt7UD1U9Wg6138shLtLOvdAu+8DsC/ilFtEVHcH+wydcSpNE20AfSOduf6MkRFahL5FY7X1oU7nKVZFtfq8Fg==}
    engines: {node: '>=6'}

  qs@6.14.0:
    resolution: {integrity: sha512-YWWTjgABSKcvs/nWBi9PycY/JiPJqOD4JA6o9Sej2AtvSGarXxKC3OQSk4pAarbdQlKAh5D4FCQkJNkW+GAn3w==}
    engines: {node: '>=0.6'}

  quansync@0.2.8:
    resolution: {integrity: sha512-4+saucphJMazjt7iOM27mbFCk+D9dd/zmgMDCzRZ8MEoBfYp7lAvoN38et/phRQF6wOPMy/OROBGgoWeSKyluA==}

  queue-microtask@1.2.3:
    resolution: {integrity: sha512-NuaNSa6flKT5JaSYQzJok04JzTL1CA6aGhv5rfLW3PgqA+M2ChpZQnAC8h8i4ZFkBS8X5RqkDBHA7r4hej3K9A==}

  rc@1.2.8:
    resolution: {integrity: sha512-y3bGgqKj3QBdxLbLkomlohkvsA8gdAiUQlSBJnBhfn+BPxg4bc62d8TcBW15wavDfgexCgccckhcZvywyQYPOw==}
    hasBin: true

  react@19.1.0:
    resolution: {integrity: sha512-FS+XFBNvn3GTAWq26joslQgWNoFu08F4kl0J4CgdNKADkdSGXQyTCnKteIAJy96Br6YbpEU1LSzV5dYtjMkMDg==}
    engines: {node: '>=0.10.0'}

  read-yaml-file@1.1.0:
    resolution: {integrity: sha512-VIMnQi/Z4HT2Fxuwg5KrY174U1VdUIASQVWXXyqtNRtxSr9IYkn1rsI6Tb6HsrHCmB7gVpNwX6JxPTHcH6IoTA==}
    engines: {node: '>=6'}

  readable-stream@3.6.2:
    resolution: {integrity: sha512-9u/sniCrY3D5WdsERHzHE4G2YCXqoG5FTHUiCC4SIbr6XcLZBY05ya9EKjYek9O5xOAwjGq+1JdGBAS7Q9ScoA==}
    engines: {node: '>= 6'}

  readable-stream@4.7.0:
    resolution: {integrity: sha512-oIGGmcpTLwPga8Bn6/Z75SVaH1z5dUut2ibSyAMVhmUggWpmDn2dapB0n7f8nwaSiRtepAsfJyfXIO5DCVAODg==}
    engines: {node: ^12.22.0 || ^14.17.0 || >=16.0.0}

  readdirp@4.1.2:
    resolution: {integrity: sha512-GDhwkLfywWL2s6vEjyhri+eXmfH6j1L7JE27WhqLeYzoh/A3DBaYGEj2H/HFZCn/kMfim73FXxEJTw06WtxQwg==}
    engines: {node: '>= 14.18.0'}

  regenerator-runtime@0.14.1:
    resolution: {integrity: sha512-dYnhHh0nJoMfnkZs6GmmhFknAGRrLznOu5nc9ML+EJxGvrx6H7teuevqVqCuPcPK//3eDrrjQhehXVx9cnkGdw==}

  registry-auth-token@3.3.2:
    resolution: {integrity: sha512-JL39c60XlzCVgNrO+qq68FoNb56w/m7JYvGR2jT5iR1xBrUA3Mfx5Twk5rqTThPmQKMWydGmq8oFtDlxfrmxnQ==}

  registry-url@3.1.0:
    resolution: {integrity: sha512-ZbgR5aZEdf4UKZVBPYIgaglBmSF2Hi94s2PcIHhRGFjKYu+chjJdYfHn4rt3hB6eCKLJ8giVIIfgMa1ehDfZKA==}
    engines: {node: '>=0.10.0'}

  resolve-from@5.0.0:
    resolution: {integrity: sha512-qYg9KP24dD5qka9J47d0aVky0N+b4fTU89LN9iDnjB5waksiC49rvMB0PrUJQGoTmH50XPiqOvAjDfaijGxYZw==}
    engines: {node: '>=8'}

  resolve-pkg-maps@1.0.0:
    resolution: {integrity: sha512-seS2Tj26TBVOC2NIc2rOe2y2ZO7efxITtLZcGSOnHHNOQ7CkiUBfw0Iw2ck6xkIhPwLhKNLS8BO+hEpngQlqzw==}

  resolve@1.22.10:
    resolution: {integrity: sha512-NPRy+/ncIMeDlTAsuqwKIiferiawhefFJtkNSW0qZJEqMEb+qBt/77B/jGeeek+F0uOeN05CDa6HXbbIgtVX4w==}
    engines: {node: '>= 0.4'}
    hasBin: true

  restore-cursor@3.1.0:
    resolution: {integrity: sha512-l+sSefzHpj5qimhFSE5a8nufZYAM3sBSVMAPtYkmC+4EH2anSGaEMXSD0izRQbu9nfyQ9y5JrVmp7E8oZrUjvA==}
    engines: {node: '>=8'}

  reusify@1.1.0:
    resolution: {integrity: sha512-g6QUff04oZpHs0eG5p83rFLhHeV00ug/Yf9nZM6fLeUrPguBTkTQOdpAWWspMh55TZfVQDPaN3NQJfbVRAxdIw==}
    engines: {iojs: '>=1.0.0', node: '>=0.10.0'}

  rimraf@3.0.2:
    resolution: {integrity: sha512-JZkJMZkAGFFPP2YqXZXPbMlMBgsxzE8ILs4lMIX/2o0L9UBw9O/Y3o6wFw/i9YLapcUJWwqbi3kdxIPdC62TIA==}
    deprecated: Rimraf versions prior to v4 are no longer supported
    hasBin: true

  rollup@4.45.1:
    resolution: {integrity: sha512-4iya7Jb76fVpQyLoiVpzUrsjQ12r3dM7fIVz+4NwoYvZOShknRmiv+iu9CClZml5ZLGb0XMcYLutK6w9tgxHDw==}
    engines: {node: '>=18.0.0', npm: '>=8.0.0'}
    hasBin: true

  run-async@2.4.1:
    resolution: {integrity: sha512-tvVnVv01b8c1RrA6Ep7JkStj85Guv/YrMcwqYQnwjsAS2cTmmPGBBjAjpCW7RrSodNSoE2/qg9O4bceNvUuDgQ==}
    engines: {node: '>=0.12.0'}

  run-parallel@1.2.0:
    resolution: {integrity: sha512-5l4VyZR86LZ/lDxZTR6jqL8AFE2S0IFLMP26AbjsLVADxHdhB/c0GUsH+y39UfCi3dzz8OlQuPmnaJOMoDHQBA==}

  rxjs@6.6.7:
    resolution: {integrity: sha512-hTdwr+7yYNIT5n4AMYp85KA6yw2Va0FLa3Rguvbpa4W3I5xynaBZo41cM3XM+4Q6fRMj3sBYIR1VAmZMXYJvRQ==}
    engines: {npm: '>=2.0.0'}

  rxjs@7.8.2:
    resolution: {integrity: sha512-dhKf903U/PQZY6boNNtAGdWbG85WAbjT/1xYoZIC7FAY0yWapOBQVsVrDl58W86//e1VpMNBtRV4MaXfdMySFA==}

  safe-buffer@5.2.1:
    resolution: {integrity: sha512-rp3So07KcdmmKbGvgaNxQSJr7bGVSVk5S9Eq1F+ppbRo70+YeaDxkw5Dd8NPN+GD6bjnYm2VuPuCXmpuYvmCXQ==}

  safer-buffer@2.1.2:
    resolution: {integrity: sha512-YZo3K82SD7Riyi0E1EQPojLz7kpepnSQI9IyPbHHg1XXXevb5dJI7tpyN2ADxGcQbHG7vcyRHk0cbwqcQriUtg==}

  scrapybara@2.5.2:
    resolution: {integrity: sha512-vM+si6kDrOP1wfJWSSr87rNPldgetXzMe2ndWhnhjPWvTiF/TlDC6LacX0yHGavUC7pDIStwVS5cfjhCsOA9Zg==}

  secure-json-parse@2.7.0:
    resolution: {integrity: sha512-6aU+Rwsezw7VR8/nyvKTx8QpWH9FrcYiXXlqC4z5d5XQBDRqtbfsRjnwGyqbi3gddNtWHuEk9OANUotL26qKUw==}

  semver@7.6.2:
    resolution: {integrity: sha512-FNAIBWCx9qcRhoHcgcJ0gvU7SN1lYU2ZXuSfl04bSC5OpvDHFyJCjdNHomPXxjQlCBU67YW64PzY7/VIEH7F2w==}
    engines: {node: '>=10'}
    hasBin: true

  semver@7.7.1:
    resolution: {integrity: sha512-hlq8tAfn0m/61p4BVRcPzIGr6LKiMwo4VM6dGi6pt4qcRkmNzTcWq6eCEjEh+qXjkMDvPlOFFSGwQjoEa6gyMA==}
    engines: {node: '>=10'}
    hasBin: true

  sentence-case@2.1.1:
    resolution: {integrity: sha512-ENl7cYHaK/Ktwk5OTD+aDbQ3uC8IByu/6Bkg+HDv8Mm+XnBnppVNalcfJTNsp1ibstKh030/JKQQWglDvtKwEQ==}

  shebang-command@2.0.0:
    resolution: {integrity: sha512-kHxr2zZpYtdmrN1qDjrrX/Z1rR1kG8Dx+gkpK1G4eXmvXswmcE1hTWBWYUzlraYw1/yZp6YuDY77YtvbN0dmDA==}
    engines: {node: '>=8'}

  shebang-regex@3.0.0:
    resolution: {integrity: sha512-7++dFhtcx3353uBaq8DDR4NuxBetBzC7ZQOhmTQInHEd6bSrXdiEyzCvG07Z44UYdLShWUyXt5M/yhz8ekcb1A==}
    engines: {node: '>=8'}

  side-channel-list@1.0.0:
    resolution: {integrity: sha512-FCLHtRD/gnpCiCHEiJLOwdmFP+wzCmDEkc9y7NsYxeF4u7Btsn1ZuwgwJGxImImHicJArLP4R0yX4c2KCrMrTA==}
    engines: {node: '>= 0.4'}

  side-channel-map@1.0.1:
    resolution: {integrity: sha512-VCjCNfgMsby3tTdo02nbjtM/ewra6jPHmpThenkTYh8pG9ucZ/1P8So4u4FGBek/BjpOVsDCMoLA/iuBKIFXRA==}
    engines: {node: '>= 0.4'}

  side-channel-weakmap@1.0.2:
    resolution: {integrity: sha512-WPS/HvHQTYnHisLo9McqBHOJk2FkHO/tlpvldyrnem4aeQp4hai3gythswg6p01oSoTl58rcpiFAjF2br2Ak2A==}
    engines: {node: '>= 0.4'}

  side-channel@1.1.0:
    resolution: {integrity: sha512-ZX99e6tRweoUXqR+VBrslhda51Nh5MTQwou5tnUDgbtyM0dBgmhEDtWGP/xbKn6hqfPRHujUNwz5fy/wbbhnpw==}
    engines: {node: '>= 0.4'}

  signal-exit@3.0.7:
    resolution: {integrity: sha512-wnD2ZE+l+SPC/uoS0vXeE9L1+0wuaMqKlfz9AMUo38JsyLSBWSFcHR1Rri62LZc12vLr1gb3jl7iwQhgwpAbGQ==}

  signal-exit@4.1.0:
    resolution: {integrity: sha512-bzyZ1e88w9O1iNJbKnOlvYTrWPDl46O1bG0D3XInv+9tkPrxrN8jUUTiFlDkkmKWgn1M6CfIA13SuGqOa9Korw==}
    engines: {node: '>=14'}

  slash@3.0.0:
    resolution: {integrity: sha512-g9Q1haeby36OSStwb4ntCGGGaKsaVSjQ68fBxoQcutl5fS1vuY18H3wSt3jFyFtrkx+Kz0V1G85A4MyAdDMi2Q==}
    engines: {node: '>=8'}

  smart-buffer@4.2.0:
    resolution: {integrity: sha512-94hK0Hh8rPqQl2xXc3HsaBoOXKV20MToPkcXvwbISWLEs+64sBq5kFgn2kJDHb1Pry9yrP0dxrCI9RRci7RXKg==}
    engines: {node: '>= 6.0.0', npm: '>= 3.0.0'}

  snake-case@2.1.0:
    resolution: {integrity: sha512-FMR5YoPFwOLuh4rRz92dywJjyKYZNLpMn1R5ujVpIYkbA9p01fq8RMg0FkO4M+Yobt4MjHeLTJVm5xFFBHSV2Q==}

  socks-proxy-agent@8.0.5:
    resolution: {integrity: sha512-HehCEsotFqbPW9sJ8WVYB6UbmIMv7kUUORIF2Nncq4VQvBfNBLibW9YZR5dlYCSUhwcD628pRllm7n+E+YTzJw==}
    engines: {node: '>= 14'}

  socks@2.8.4:
    resolution: {integrity: sha512-D3YaD0aRxR3mEcqnidIs7ReYJFVzWdd6fXJYUM8ixcQcJRGTka/b3saV0KflYhyVJXKhb947GndU35SxYNResQ==}
    engines: {node: '>= 10.0.0', npm: '>= 3.0.0'}

  source-map-js@1.2.1:
    resolution: {integrity: sha512-UXWMKhLOwVKb728IUtQPXxfYU+usdybtUrK/8uGE8CQMvrhOpwvzDBwj0QhSL7MQc7vIsISBG8VQ8+IDQxpfQA==}
    engines: {node: '>=0.10.0'}

  source-map@0.6.1:
    resolution: {integrity: sha512-UjgapumWlbMhkBgzT7Ykc5YXUT46F0iKu8SGXq0bcwP5dz/h0Plj6enJqjz1Zbq2l5WaqYnrVbwWOWMyF3F47g==}
    engines: {node: '>=0.10.0'}

  source-map@0.8.0-beta.0:
    resolution: {integrity: sha512-2ymg6oRBpebeZi9UUNsgQ89bhx01TcTkmNTGnNO88imTmbSgy4nfujrgVEFKWpMTEGA11EDkTt7mqObTPdigIA==}
    engines: {node: '>= 8'}

  spawndamnit@3.0.1:
    resolution: {integrity: sha512-MmnduQUuHCoFckZoWnXsTg7JaiLBJrKFj9UI2MbRPGaJeVpsLcVBu6P/IGZovziM/YBsellCmsprgNA+w0CzVg==}

  sprintf-js@1.0.3:
    resolution: {integrity: sha512-D9cPgkvLlV3t3IzL0D0YLvGA9Ahk4PcvVwUbN0dSGr1aP0Nrt4AEnTUbuGvquEC0mA64Gqt1fzirlRs5ibXx8g==}

  sprintf-js@1.1.3:
    resolution: {integrity: sha512-Oo+0REFV59/rz3gfJNKQiBlwfHaSESl1pcGyABQsnnIfWOFt6JNj5gCog2U6MLZ//IGYD+nA8nI+mTShREReaA==}

  string-width@4.2.3:
    resolution: {integrity: sha512-wKyQRQpjJ0sIp62ErSZdGsjMJWsap5oRNihHhu6G7JVO/9jIB6UyevL+tXuOqrng8j/cxKTWyWUwvSTriiZz/g==}
    engines: {node: '>=8'}

  string-width@5.1.2:
    resolution: {integrity: sha512-HnLOCR3vjcY8beoNLtcjZ5/nxn2afmME6lhrDrebokqMap+XbeW8n9TXpPDOqdGK5qcI3oT0GKTW6wC7EMiVqA==}
    engines: {node: '>=12'}

  string_decoder@1.3.0:
    resolution: {integrity: sha512-hkRX8U1WjJFd8LsDJ2yQ/wWWxaopEsABU1XfkM8A+j0+85JAGppt16cr1Whg6KIbb4okU6Mql6BOj+uup/wKeA==}

  strip-ansi@6.0.1:
    resolution: {integrity: sha512-Y38VPSHcqkFrCpFnQ9vuSXmquuv5oXOKpGeT6aGrr3o3Gc9AlVa6JBfUSOCnbxGGZF+/0ooI7KrPuUSztUdU5A==}
    engines: {node: '>=8'}

  strip-ansi@7.1.0:
    resolution: {integrity: sha512-iq6eVVI64nQQTRYq2KtEg2d2uU7LElhTJwsH4YzIHZshxlgZms/wIc4VoDQTlG/IvVIrBKG06CrZnp0qv7hkcQ==}
    engines: {node: '>=12'}

  strip-bom@3.0.0:
    resolution: {integrity: sha512-vavAMRXOgBVNF6nyEEmL3DBK19iRpDcoIwW+swQ+CbGiu7lju6t+JklA1MHweoWtadgt4ISVUsXLyDq34ddcwA==}
    engines: {node: '>=4'}

  strip-final-newline@2.0.0:
    resolution: {integrity: sha512-BrpvfNAE3dcvq7ll3xVumzjKjZQ5tI1sEUIKr3Uoks0XUl45St3FlatVqef9prk4jRDzhW6WZg+3bk93y6pLjA==}
    engines: {node: '>=6'}

  strip-json-comments@2.0.1:
    resolution: {integrity: sha512-4gB8na07fecVVkOI6Rs4e7T6NOTki5EmL7TUduTs6bu3EdnSycntVJ4re8kgZA+wx9IueI2Y11bfbgwtzuE0KQ==}
    engines: {node: '>=0.10.0'}

  sucrase@3.35.0:
    resolution: {integrity: sha512-8EbVDiu9iN/nESwxeSxDKe0dunta1GOlHufmSSXxMD2z2/tMZpDMpvXQGsc+ajGo8y2uYUmixaSRUc/QPoQ0GA==}
    engines: {node: '>=16 || 14 >=14.17'}
    hasBin: true

  supports-color@5.5.0:
    resolution: {integrity: sha512-QjVjwdXIt408MIiAqCX4oUKsgU2EqAGzs2Ppkm4aQYbjm+ZEWEcW4SfFNTr4uMNZma0ey4f5lgLrkB0aX0QMow==}
    engines: {node: '>=4'}

  supports-color@7.2.0:
    resolution: {integrity: sha512-qpCAvRl9stuOHveKsn7HncJRvv501qIacKzQlO/+Lwxc9+0q2wLyv4Dfvt80/DPn2pqOBsJdDiogXGR9+OvwRw==}
    engines: {node: '>=8'}

  supports-preserve-symlinks-flag@1.0.0:
    resolution: {integrity: sha512-ot0WnXS9fgdkgIcePe6RHNk1WA8+muPa6cSjeR3V8K27q9BB1rTE3R1p7Hv0z1ZyAc8s6Vvv8DIyWf681MAt0w==}
    engines: {node: '>= 0.4'}

  swap-case@1.1.2:
    resolution: {integrity: sha512-BAmWG6/bx8syfc6qXPprof3Mn5vQgf5dwdUNJhsNqU9WdPt5P+ES/wQ5bxfijy8zwZgZZHslC3iAsxsuQMCzJQ==}

  swr@2.3.4:
    resolution: {integrity: sha512-bYd2lrhc+VarcpkgWclcUi92wYCpOgMws9Sd1hG1ntAu0NEy+14CbotuFjshBU2kt9rYj9TSmDcybpxpeTU1fg==}
    peerDependencies:
      react: ^16.11.0 || ^17.0.0 || ^18.0.0 || ^19.0.0

  term-size@2.2.1:
    resolution: {integrity: sha512-wK0Ri4fOGjv/XPy8SBHZChl8CM7uMc5VML7SqiQ0zG7+J5Vr+RMQDoHa2CNT6KHUnTGIXH34UDMkPzAUyapBZg==}
    engines: {node: '>=8'}

  thenify-all@1.6.0:
    resolution: {integrity: sha512-RNxQH/qI8/t3thXJDwcstUO4zeqo64+Uy/+sNVRBx4Xn2OX+OZ9oP+iJnNFqplFra2ZUVeKCSa2oVWi3T4uVmA==}
    engines: {node: '>=0.8'}

  thenify@3.3.1:
    resolution: {integrity: sha512-RVZSIV5IG10Hk3enotrhvz0T9em6cyHBLkH/YAZuKqd8hRkKhSfCGIcP2KUY0EPxndzANBmNllzWPwak+bheSw==}

  throttleit@2.1.0:
    resolution: {integrity: sha512-nt6AMGKW1p/70DF/hGBdJB57B8Tspmbp5gfJ8ilhLnt7kkr2ye7hzD6NVG8GGErk2HWF34igrL2CXmNIkzKqKw==}
    engines: {node: '>=18'}

  through@2.3.8:
    resolution: {integrity: sha512-w89qg7PI8wAdvX60bMDP+bFoD5Dvhm9oLheFp5O4a2QF0cSBGsBX4qZmadPMvVqlLJBBci+WqGGOAPvcDeNSVg==}

  tinycolor2@1.6.0:
    resolution: {integrity: sha512-XPaBkWQJdsf3pLKJV9p4qN/S+fm2Oj8AIPo1BTUhg5oxkvm9+SVEGFdhyOz7tTdUTfvxMiAs4sp6/eZO2Ew+pw==}

  tinyexec@0.3.2:
    resolution: {integrity: sha512-KQQR9yN7R5+OSwaK0XQoj22pwHoTlgYqmUscPYoknOoWCWfj/5/ABTMRi69FrKU5ffPVh5QcFikpWJI/P1ocHA==}

  tinyglobby@0.2.14:
    resolution: {integrity: sha512-tX5e7OM1HnYr2+a2C/4V0htOcSQcoSTH9KgJnVvNm5zm/cyEWKJ7j7YutsH9CxMdtOkkLFy2AHrMci9IM8IPZQ==}
    engines: {node: '>=12.0.0'}

  tinygradient@1.1.5:
    resolution: {integrity: sha512-8nIfc2vgQ4TeLnk2lFj4tRLvvJwEfQuabdsmvDdQPT0xlk9TaNtpGd6nNRxXoK6vQhN6RSzj+Cnp5tTQmpxmbw==}

  title-case@2.1.1:
    resolution: {integrity: sha512-EkJoZ2O3zdCz3zJsYCsxyq2OC5hrxR9mfdd5I+w8h/tmFfeOxJ+vvkxsKxdmN0WtS9zLdHEgfgVOiMVgv+Po4Q==}

  tmp@0.0.33:
    resolution: {integrity: sha512-jRCJlojKnZ3addtTOjdIqoRuPEKBvNXcGYqzO6zWZX8KfKEpnGY5jfggJQ3EjKuu8D4bJRr0y+cYJFmYbImXGw==}
    engines: {node: '>=0.6.0'}

  to-regex-range@5.0.1:
    resolution: {integrity: sha512-65P7iz6X5yEr1cwcgvQxbbIw7Uk3gOy5dIdtZ4rDveLqhrdJP+Li/Hx6tyK0NEb+2GCyneCMJiGqrADCSNk8sQ==}
    engines: {node: '>=8.0'}

  tr46@0.0.3:
    resolution: {integrity: sha512-N3WMsuqV66lT30CrXNbEjx4GEwlow3v6rr4mCcv6prnfwhS01rkgyFdjPNBYd9br7LpXV1+Emh01fHnq2Gdgrw==}

  tr46@1.0.1:
    resolution: {integrity: sha512-dTpowEjclQ7Kgx5SdBkqRzVhERQXov8/l9Ft9dVM9fmg0W0KQSVaXX9T4i6twCPNtYiZM53lpSSUAwJbFPOHxA==}

  tree-kill@1.2.2:
    resolution: {integrity: sha512-L0Orpi8qGpRG//Nd+H90vFB+3iHnue1zSSGmNOOCh1GLJ7rUKVwV2HvijphGQS2UmhUZewS9VgvxYIdgr+fG1A==}
    hasBin: true

  ts-interface-checker@0.1.13:
    resolution: {integrity: sha512-Y/arvbn+rrz3JCKl9C4kVNfTfSm2/mEp5FSz5EsZSANGPSlQrpRI5M4PKF+mJnE52jOO90PnPSc3Ur3bTQw0gA==}

  ts-node@10.9.2:
    resolution: {integrity: sha512-f0FFpIdcHgn8zcPSbf1dRevwt047YMnaiJM3u2w2RewrB+fob/zePZcrOyQoLMMO7aBIddLcQIEK5dYjkLnGrQ==}
    hasBin: true
    peerDependencies:
      '@swc/core': '>=1.2.50'
      '@swc/wasm': '>=1.2.50'
      '@types/node': '*'
      typescript: '>=2.7'
    peerDependenciesMeta:
      '@swc/core':
        optional: true
      '@swc/wasm':
        optional: true

  tslib@1.14.1:
    resolution: {integrity: sha512-Xni35NKzjgMrwevysHTCArtLDpPvye8zV/0E4EyYn43P7/7qvQwPh9BGkHewbMulVntbigmcT7rdX3BNo9wRJg==}

  tslib@2.8.1:
    resolution: {integrity: sha512-oJFu94HQb+KVduSUQL7wnpmqnfmLsOA/nAh6b6EH0wCEoK0/mPeXU6c3wKDV83MkOuHPRHtSXKKU99IBazS/2w==}

  tsup@8.5.0:
    resolution: {integrity: sha512-VmBp77lWNQq6PfuMqCHD3xWl22vEoWsKajkF8t+yMBawlUS8JzEI+vOVMeuNZIuMML8qXRizFKi9oD5glKQVcQ==}
    engines: {node: '>=18'}
    hasBin: true
    peerDependencies:
      '@microsoft/api-extractor': ^7.36.0
      '@swc/core': ^1
      postcss: ^8.4.12
      typescript: '>=4.5.0'
    peerDependenciesMeta:
      '@microsoft/api-extractor':
        optional: true
      '@swc/core':
        optional: true
      postcss:
        optional: true
      typescript:
        optional: true

  tsx@4.20.3:
    resolution: {integrity: sha512-qjbnuR9Tr+FJOMBqJCW5ehvIo/buZq7vH7qD7JziU98h6l3qGy0a/yPFjwO+y0/T7GFpNgNAvEcPPVfyT8rrPQ==}
    engines: {node: '>=18.0.0'}
    hasBin: true

  turbo-darwin-64@2.5.4:
    resolution: {integrity: sha512-ah6YnH2dErojhFooxEzmvsoZQTMImaruZhFPfMKPBq8sb+hALRdvBNLqfc8NWlZq576FkfRZ/MSi4SHvVFT9PQ==}
    cpu: [x64]
    os: [darwin]

  turbo-darwin-arm64@2.5.4:
    resolution: {integrity: sha512-2+Nx6LAyuXw2MdXb7pxqle3MYignLvS7OwtsP9SgtSBaMlnNlxl9BovzqdYAgkUW3AsYiQMJ/wBRb7d+xemM5A==}
    cpu: [arm64]
    os: [darwin]

  turbo-linux-64@2.5.4:
    resolution: {integrity: sha512-5May2kjWbc8w4XxswGAl74GZ5eM4Gr6IiroqdLhXeXyfvWEdm2mFYCSWOzz0/z5cAgqyGidF1jt1qzUR8hTmOA==}
    cpu: [x64]
    os: [linux]

  turbo-linux-arm64@2.5.4:
    resolution: {integrity: sha512-/2yqFaS3TbfxV3P5yG2JUI79P7OUQKOUvAnx4MV9Bdz6jqHsHwc9WZPpO4QseQm+NvmgY6ICORnoVPODxGUiJg==}
    cpu: [arm64]
    os: [linux]

  turbo-windows-64@2.5.4:
    resolution: {integrity: sha512-EQUO4SmaCDhO6zYohxIjJpOKRN3wlfU7jMAj3CgcyTPvQR/UFLEKAYHqJOnJtymbQmiiM/ihX6c6W6Uq0yC7mA==}
    cpu: [x64]
    os: [win32]

  turbo-windows-arm64@2.5.4:
    resolution: {integrity: sha512-oQ8RrK1VS8lrxkLriotFq+PiF7iiGgkZtfLKF4DDKsmdbPo0O9R2mQxm7jHLuXraRCuIQDWMIw6dpcr7Iykf4A==}
    cpu: [arm64]
    os: [win32]

  turbo@2.5.4:
    resolution: {integrity: sha512-kc8ZibdRcuWUG1pbYSBFWqmIjynlD8Lp7IB6U3vIzvOv9VG+6Sp8bzyeBWE3Oi8XV5KsQrznyRTBPvrf99E4mA==}
    hasBin: true

  type-fest@0.21.3:
    resolution: {integrity: sha512-t0rzBq87m3fVcduHDUFhKmyyX+9eo6WQjZvf51Ea/M0Q7+T374Jp1aUiyUl0GKxp8M/OETVHSDvmkyPgvX+X2w==}
    engines: {node: '>=10'}

  typescript@5.8.3:
    resolution: {integrity: sha512-p1diW6TqL9L07nNxvRMM7hMMw4c5XOo/1ibL4aAIGmSAt9slTE1Xgw5KWuof2uTOvCg9BY7ZRi+GaF+7sfgPeQ==}
    engines: {node: '>=14.17'}
    hasBin: true

  ufo@1.6.1:
    resolution: {integrity: sha512-9a4/uxlTWJ4+a5i0ooc1rU7C7YOw3wT+UGqdeNNHWnOF9qcMBgLRS+4IYUqbczewFx4mLEig6gawh7X6mFlEkA==}

  uglify-js@3.19.3:
    resolution: {integrity: sha512-v3Xu+yuwBXisp6QYTcH4UbH+xYJXqnq2m/LtQVWKWzYc1iehYnLixoQDN9FH6/j9/oybfd6W9Ghwkl8+UMKTKQ==}
    engines: {node: '>=0.8.0'}
    hasBin: true

  undici-types@7.8.0:
    resolution: {integrity: sha512-9UJ2xGDvQ43tYyVMpuHlsgApydB8ZKfVYTsLDhXkFL/6gfkp+U8xTGdh8pMJv1SpZna0zxG1DwsKZsreLbXBxw==}

  universalify@0.1.2:
    resolution: {integrity: sha512-rBJeI5CXAlmy1pV+617WB9J63U6XcazHHF2f2dbJix4XzpUF0RS3Zbj0FGIOCAva5P/d/GBOYaACQ1w+0azUkg==}
    engines: {node: '>= 4.0.0'}

  universalify@2.0.1:
    resolution: {integrity: sha512-gptHNQghINnc/vTGIk0SOFGFNXw7JVrlRUtConJRlvaw6DuX0wO5Jeko9sWrMBhh+PsYAZ7oXAiOnf/UKogyiw==}
    engines: {node: '>= 10.0.0'}

  update-check@1.5.4:
    resolution: {integrity: sha512-5YHsflzHP4t1G+8WGPlvKbJEbAJGCgw+Em+dGR1KmBUbr1J36SJBqlHLjR7oob7sco5hWHGQVcr9B2poIVDDTQ==}

  upper-case-first@1.1.2:
    resolution: {integrity: sha512-wINKYvI3Db8dtjikdAqoBbZoP6Q+PZUyfMR7pmwHzjC2quzSkUq5DmPrTtPEqHaz8AGtmsB4TqwapMTM1QAQOQ==}

  upper-case@1.1.3:
    resolution: {integrity: sha512-WRbjgmYzgXkCV7zNVpy5YgrHgbBv126rMALQQMrmzOVC4GM2waQ9x7xtm8VU+1yF2kWyPzI9zbZ48n4vSxwfSA==}

  url-join@4.0.1:
    resolution: {integrity: sha512-jk1+QP6ZJqyOiuEI9AEWQfju/nB2Pw466kbA0LEZljHwKeMgd9WrAEgEGxjPDD2+TNbbb37rTyhEfrCXfuKXnA==}

  use-sync-external-store@1.5.0:
    resolution: {integrity: sha512-Rb46I4cGGVBmjamjphe8L/UnvJD+uPPtTkNvX5mZgqdbavhI4EbgIWJiIHXJ8bc/i9EQGPRh4DwEURJ552Do0A==}
    peerDependencies:
      react: ^16.8.0 || ^17.0.0 || ^18.0.0 || ^19.0.0

  util-deprecate@1.0.2:
    resolution: {integrity: sha512-EPD5q1uXyFxJpCrLnCc1nHnq3gOa6DZBocAIiI2TaSCA7VCJ1UJDMagCzIkXNsUYfD1daK//LTEQ8xiIbrHtcw==}

  v8-compile-cache-lib@3.0.1:
    resolution: {integrity: sha512-wa7YjyUGfNZngI/vtK0UHAN+lgDCxBPCylVXGp0zu59Fz5aiGtNXaq3DhIov063MorB+VfufLh3JlF2KdTK3xg==}

  validate-npm-package-name@5.0.1:
    resolution: {integrity: sha512-OljLrQ9SQdOUqTaQxqL5dEfZWrXExyyWsozYlAWFawPVNuD83igl7uJD2RTkNMbniIYgt8l81eCJGIdQF7avLQ==}
    engines: {node: ^14.17.0 || ^16.13.0 || >=18.0.0}

  wcwidth@1.0.1:
    resolution: {integrity: sha512-XHPEwS0q6TaxcvG85+8EYkbiCux2XtWG2mkc47Ng2A77BQu9+DqIOJldST4HgPkuea7dvKSj5VgX3P1d4rW8Tg==}

  webidl-conversions@3.0.1:
    resolution: {integrity: sha512-2JAn3z8AR6rjK8Sm8orRC0h/bcl/DqL7tRPdGZ4I1CjdF+EaMLmYxBHyXuKL849eucPFhvBoxMsflfOb8kxaeQ==}

  webidl-conversions@4.0.2:
    resolution: {integrity: sha512-YQ+BmxuTgd6UXZW3+ICGfyqRyHXVlD5GtQr5+qjiNW7bF0cqrzX500HVXPBOvgXb5YnzDd+h0zqyv61KUD7+Sg==}

  whatwg-url@5.0.0:
    resolution: {integrity: sha512-saE57nupxk6v3HY35+jzBwYa0rKSy0XR8JSxZPwgLr7ys0IBzhGviA1/TUGJLmSVqs8pb9AnvICXEuOHLprYTw==}

  whatwg-url@7.1.0:
    resolution: {integrity: sha512-WUu7Rg1DroM7oQvGWfOiAK21n74Gg+T4elXEQYkOhtyLeWiJFoOGLXPKI/9gzIie9CtwVLm8wtw6YJdKyxSjeg==}

  which@2.0.2:
    resolution: {integrity: sha512-BLI3Tl1TW3Pvl70l3yq3Y64i+awpwXqsGBYWkkqMtnbXgrMD+yj7rhW0kuEDxzJaYXGjEW5ogapKNMEKNMjibA==}
    engines: {node: '>= 8'}
    hasBin: true

  which@4.0.0:
    resolution: {integrity: sha512-GlaYyEb07DPxYCKhKzplCWBJtvxZcZMrL+4UkrTSJHHPyZU4mYYTv3qaOe77H7EODLSSopAUFAc6W8U4yqvscg==}
    engines: {node: ^16.13.0 || >=18.0.0}
    hasBin: true

  wordwrap@1.0.0:
    resolution: {integrity: sha512-gvVzJFlPycKc5dZN4yPkP8w7Dc37BtP1yczEneOb4uq34pXZcvrtRTmWV8W+Ume+XCxKgbjM+nevkyFPMybd4Q==}

  wrap-ansi@6.2.0:
    resolution: {integrity: sha512-r6lPcBGxZXlIcymEu7InxDMhdW0KDxpLgoFLcguasxCaJ/SOIZwINatK9KY/tf+ZrlywOKU0UDj3ATXUBfxJXA==}
    engines: {node: '>=8'}

  wrap-ansi@7.0.0:
    resolution: {integrity: sha512-YVGIj2kamLSTxw6NsZjoBxfSwsn0ycdesmc4p+Q21c5zPuZ1pl+NfxVdxPtdHvmNVOQ6XSYG4AUtyt/Fi7D16Q==}
    engines: {node: '>=10'}

  wrap-ansi@8.1.0:
    resolution: {integrity: sha512-si7QWI6zUMq56bESFvagtmzMdGOtoxfR+Sez11Mobfc7tm+VkUckk9bW2UeffTGVUbOksxmSw0AA2gs8g71NCQ==}
    engines: {node: '>=12'}

  wrappy@1.0.2:
    resolution: {integrity: sha512-l4Sp/DRseor9wL6EvV2+TuQn63dMkPjZ/sp9XkghTEbV9KlPS1xUsZ3u7/IQO4wxtcFB4bgpQPRcR3QCvezPcQ==}

  yn@3.1.1:
    resolution: {integrity: sha512-Ux4ygGWsu2c7isFWe8Yu1YluJmqVhxqK2cLXNQA5AcC3QfbGNpM7fu0Y8b/z16pXLnFxZYvWhd3fhBY9DLmC6Q==}
    engines: {node: '>=6'}

  zod-to-json-schema@3.24.6:
    resolution: {integrity: sha512-h/z3PKvcTcTetyjl1fkj79MHNEjm+HpD6NXheWjzOekY7kV+lwDYnHw+ivHkijnCSMz1yJaWBD9vu/Fcmk+vEg==}
    peerDependencies:
      zod: ^3.24.1

  zod@3.25.76:
    resolution: {integrity: sha512-gzUt/qt81nXsFGKIFcC3YnfEAx5NkunCfnDlvuBSSFS02bcXu4Lmea0AFIUwbLWxWPx3d9p8S5QoaujKcNQxcQ==}

snapshots:

  '@ai-sdk/anthropic@1.2.12(zod@3.25.76)':
    dependencies:
      '@ai-sdk/provider': 1.1.3
      '@ai-sdk/provider-utils': 2.2.8(zod@3.25.76)
      zod: 3.25.76

  '@ai-sdk/google@1.2.22(zod@3.25.76)':
    dependencies:
      '@ai-sdk/provider': 1.1.3
      '@ai-sdk/provider-utils': 2.2.8(zod@3.25.76)
      zod: 3.25.76

  '@ai-sdk/openai@1.3.23(zod@3.25.76)':
    dependencies:
      '@ai-sdk/provider': 1.1.3
      '@ai-sdk/provider-utils': 2.2.8(zod@3.25.76)
      zod: 3.25.76

  '@ai-sdk/provider-utils@2.2.8(zod@3.25.76)':
    dependencies:
      '@ai-sdk/provider': 1.1.3
      nanoid: 3.3.11
      secure-json-parse: 2.7.0
      zod: 3.25.76

  '@ai-sdk/provider@1.1.3':
    dependencies:
      json-schema: 0.4.0

  '@ai-sdk/react@1.2.12(react@19.1.0)(zod@3.25.76)':
    dependencies:
      '@ai-sdk/provider-utils': 2.2.8(zod@3.25.76)
      '@ai-sdk/ui-utils': 1.2.11(zod@3.25.76)
      react: 19.1.0
      swr: 2.3.4(react@19.1.0)
      throttleit: 2.1.0
    optionalDependencies:
      zod: 3.25.76

  '@ai-sdk/ui-utils@1.2.11(zod@3.25.76)':
    dependencies:
      '@ai-sdk/provider': 1.1.3
      '@ai-sdk/provider-utils': 2.2.8(zod@3.25.76)
      zod: 3.25.76
      zod-to-json-schema: 3.24.6(zod@3.25.76)

  '@babel/runtime-corejs3@7.27.0':
    dependencies:
      core-js-pure: 3.41.0
      regenerator-runtime: 0.14.1

  '@babel/runtime@7.26.10':
    dependencies:
      regenerator-runtime: 0.14.1

  '@biomejs/biome@1.9.4':
    optionalDependencies:
      '@biomejs/cli-darwin-arm64': 1.9.4
      '@biomejs/cli-darwin-x64': 1.9.4
      '@biomejs/cli-linux-arm64': 1.9.4
      '@biomejs/cli-linux-arm64-musl': 1.9.4
      '@biomejs/cli-linux-x64': 1.9.4
      '@biomejs/cli-linux-x64-musl': 1.9.4
      '@biomejs/cli-win32-arm64': 1.9.4
      '@biomejs/cli-win32-x64': 1.9.4

  '@biomejs/cli-darwin-arm64@1.9.4':
    optional: true

  '@biomejs/cli-darwin-x64@1.9.4':
    optional: true

  '@biomejs/cli-linux-arm64-musl@1.9.4':
    optional: true

  '@biomejs/cli-linux-arm64@1.9.4':
    optional: true

  '@biomejs/cli-linux-x64-musl@1.9.4':
    optional: true

  '@biomejs/cli-linux-x64@1.9.4':
    optional: true

  '@biomejs/cli-win32-arm64@1.9.4':
    optional: true

  '@biomejs/cli-win32-x64@1.9.4':
    optional: true

  '@bufbuild/protobuf@2.6.1': {}

  '@changesets/apply-release-plan@7.0.12':
    dependencies:
      '@changesets/config': 3.1.1
      '@changesets/get-version-range-type': 0.4.0
      '@changesets/git': 3.0.4
      '@changesets/should-skip-package': 0.1.2
      '@changesets/types': 6.1.0
      '@manypkg/get-packages': 1.1.3
      detect-indent: 6.1.0
      fs-extra: 7.0.1
      lodash.startcase: 4.4.0
      outdent: 0.5.0
      prettier: 2.8.8
      resolve-from: 5.0.0
      semver: 7.7.1

  '@changesets/assemble-release-plan@6.0.8':
    dependencies:
      '@changesets/errors': 0.2.0
      '@changesets/get-dependents-graph': 2.1.3
      '@changesets/should-skip-package': 0.1.2
      '@changesets/types': 6.1.0
      '@manypkg/get-packages': 1.1.3
      semver: 7.7.1

  '@changesets/changelog-git@0.2.1':
    dependencies:
      '@changesets/types': 6.1.0

  '@changesets/cli@2.29.4':
    dependencies:
      '@changesets/apply-release-plan': 7.0.12
      '@changesets/assemble-release-plan': 6.0.8
      '@changesets/changelog-git': 0.2.1
      '@changesets/config': 3.1.1
      '@changesets/errors': 0.2.0
      '@changesets/get-dependents-graph': 2.1.3
      '@changesets/get-release-plan': 4.0.12
      '@changesets/git': 3.0.4
      '@changesets/logger': 0.1.1
      '@changesets/pre': 2.0.2
      '@changesets/read': 0.6.5
      '@changesets/should-skip-package': 0.1.2
      '@changesets/types': 6.1.0
      '@changesets/write': 0.4.0
      '@manypkg/get-packages': 1.1.3
      ansi-colors: 4.1.3
      ci-info: 3.9.0
      enquirer: 2.4.1
      external-editor: 3.1.0
      fs-extra: 7.0.1
      mri: 1.2.0
      p-limit: 2.3.0
      package-manager-detector: 0.2.11
      picocolors: 1.1.1
      resolve-from: 5.0.0
      semver: 7.7.1
      spawndamnit: 3.0.1
      term-size: 2.2.1

  '@changesets/config@3.1.1':
    dependencies:
      '@changesets/errors': 0.2.0
      '@changesets/get-dependents-graph': 2.1.3
      '@changesets/logger': 0.1.1
      '@changesets/types': 6.1.0
      '@manypkg/get-packages': 1.1.3
      fs-extra: 7.0.1
      micromatch: 4.0.8

  '@changesets/errors@0.2.0':
    dependencies:
      extendable-error: 0.1.7

  '@changesets/get-dependents-graph@2.1.3':
    dependencies:
      '@changesets/types': 6.1.0
      '@manypkg/get-packages': 1.1.3
      picocolors: 1.1.1
      semver: 7.7.1

  '@changesets/get-release-plan@4.0.12':
    dependencies:
      '@changesets/assemble-release-plan': 6.0.8
      '@changesets/config': 3.1.1
      '@changesets/pre': 2.0.2
      '@changesets/read': 0.6.5
      '@changesets/types': 6.1.0
      '@manypkg/get-packages': 1.1.3

  '@changesets/get-version-range-type@0.4.0': {}

  '@changesets/git@3.0.4':
    dependencies:
      '@changesets/errors': 0.2.0
      '@manypkg/get-packages': 1.1.3
      is-subdir: 1.2.0
      micromatch: 4.0.8
      spawndamnit: 3.0.1

  '@changesets/logger@0.1.1':
    dependencies:
      picocolors: 1.1.1

  '@changesets/parse@0.4.1':
    dependencies:
      '@changesets/types': 6.1.0
      js-yaml: 3.14.1

  '@changesets/pre@2.0.2':
    dependencies:
      '@changesets/errors': 0.2.0
      '@changesets/types': 6.1.0
      '@manypkg/get-packages': 1.1.3
      fs-extra: 7.0.1

  '@changesets/read@0.6.5':
    dependencies:
      '@changesets/git': 3.0.4
      '@changesets/logger': 0.1.1
      '@changesets/parse': 0.4.1
      '@changesets/types': 6.1.0
      fs-extra: 7.0.1
      p-filter: 2.1.0
      picocolors: 1.1.1

  '@changesets/should-skip-package@0.1.2':
    dependencies:
      '@changesets/types': 6.1.0
      '@manypkg/get-packages': 1.1.3

  '@changesets/types@4.1.0': {}

  '@changesets/types@6.1.0': {}

  '@changesets/write@0.4.0':
    dependencies:
      '@changesets/types': 6.1.0
      fs-extra: 7.0.1
      human-id: 4.1.1
      prettier: 2.8.8

  '@connectrpc/connect-web@2.0.0-rc.3(@bufbuild/protobuf@2.6.1)(@connectrpc/connect@2.0.0-rc.3(@bufbuild/protobuf@2.6.1))':
    dependencies:
      '@bufbuild/protobuf': 2.6.1
      '@connectrpc/connect': 2.0.0-rc.3(@bufbuild/protobuf@2.6.1)

  '@connectrpc/connect@2.0.0-rc.3(@bufbuild/protobuf@2.6.1)':
    dependencies:
      '@bufbuild/protobuf': 2.6.1

  '@cspotcode/source-map-support@0.8.1':
    dependencies:
      '@jridgewell/trace-mapping': 0.3.9

  '@dotenvx/dotenvx@1.48.0':
    dependencies:
      commander: 11.1.0
      dotenv: 16.6.1
      eciesjs: 0.4.15
      execa: 5.1.1
      fdir: 6.4.4(picomatch@4.0.2)
      ignore: 5.3.2
      object-treeify: 1.1.33
      picomatch: 4.0.2
      which: 4.0.0

  '@e2b/desktop@1.9.2':
    dependencies:
      e2b: 1.9.0

  '@ecies/ciphers@0.2.4(@noble/ciphers@1.3.0)':
    dependencies:
      '@noble/ciphers': 1.3.0

  '@esbuild/aix-ppc64@0.25.6':
    optional: true

  '@esbuild/android-arm64@0.25.6':
    optional: true

  '@esbuild/android-arm@0.25.6':
    optional: true

  '@esbuild/android-x64@0.25.6':
    optional: true

  '@esbuild/darwin-arm64@0.25.6':
    optional: true

  '@esbuild/darwin-x64@0.25.6':
    optional: true

  '@esbuild/freebsd-arm64@0.25.6':
    optional: true

  '@esbuild/freebsd-x64@0.25.6':
    optional: true

  '@esbuild/linux-arm64@0.25.6':
    optional: true

  '@esbuild/linux-arm@0.25.6':
    optional: true

  '@esbuild/linux-ia32@0.25.6':
    optional: true

  '@esbuild/linux-loong64@0.25.6':
    optional: true

  '@esbuild/linux-mips64el@0.25.6':
    optional: true

  '@esbuild/linux-ppc64@0.25.6':
    optional: true

  '@esbuild/linux-riscv64@0.25.6':
    optional: true

  '@esbuild/linux-s390x@0.25.6':
    optional: true

  '@esbuild/linux-x64@0.25.6':
    optional: true

  '@esbuild/netbsd-arm64@0.25.6':
    optional: true

  '@esbuild/netbsd-x64@0.25.6':
    optional: true

  '@esbuild/openbsd-arm64@0.25.6':
    optional: true

  '@esbuild/openbsd-x64@0.25.6':
    optional: true

  '@esbuild/openharmony-arm64@0.25.6':
    optional: true

  '@esbuild/sunos-x64@0.25.6':
    optional: true

  '@esbuild/win32-arm64@0.25.6':
    optional: true

  '@esbuild/win32-ia32@0.25.6':
    optional: true

  '@esbuild/win32-x64@0.25.6':
    optional: true

  '@isaacs/cliui@8.0.2':
    dependencies:
      string-width: 5.1.2
      string-width-cjs: string-width@4.2.3
      strip-ansi: 7.1.0
      strip-ansi-cjs: strip-ansi@6.0.1
      wrap-ansi: 8.1.0
      wrap-ansi-cjs: wrap-ansi@7.0.0

  '@jridgewell/gen-mapping@0.3.12':
    dependencies:
      '@jridgewell/sourcemap-codec': 1.5.0
      '@jridgewell/trace-mapping': 0.3.29

  '@jridgewell/resolve-uri@3.1.2': {}

  '@jridgewell/sourcemap-codec@1.5.0': {}

  '@jridgewell/trace-mapping@0.3.29':
    dependencies:
      '@jridgewell/resolve-uri': 3.1.2
      '@jridgewell/sourcemap-codec': 1.5.0

  '@jridgewell/trace-mapping@0.3.9':
    dependencies:
      '@jridgewell/resolve-uri': 3.1.2
      '@jridgewell/sourcemap-codec': 1.5.0

  '@manypkg/find-root@1.1.0':
    dependencies:
      '@babel/runtime': 7.26.10
      '@types/node': 12.20.55
      find-up: 4.1.0
      fs-extra: 8.1.0

  '@manypkg/get-packages@1.1.3':
    dependencies:
      '@babel/runtime': 7.26.10
      '@changesets/types': 4.1.0
      '@manypkg/find-root': 1.1.0
      fs-extra: 8.1.0
      globby: 11.1.0
      read-yaml-file: 1.1.0

  '@noble/ciphers@1.3.0': {}

  '@noble/curves@1.9.4':
    dependencies:
      '@noble/hashes': 1.8.0

  '@noble/hashes@1.8.0': {}

  '@nodelib/fs.scandir@2.1.5':
    dependencies:
      '@nodelib/fs.stat': 2.0.5
      run-parallel: 1.2.0

  '@nodelib/fs.stat@2.0.5': {}

  '@nodelib/fs.walk@1.2.8':
    dependencies:
      '@nodelib/fs.scandir': 2.1.5
      fastq: 1.19.1

  '@opentelemetry/api@1.9.0': {}

  '@pkgjs/parseargs@0.11.0':
    optional: true

  '@rollup/rollup-android-arm-eabi@4.45.1':
    optional: true

  '@rollup/rollup-android-arm64@4.45.1':
    optional: true

  '@rollup/rollup-darwin-arm64@4.45.1':
    optional: true

  '@rollup/rollup-darwin-x64@4.45.1':
    optional: true

  '@rollup/rollup-freebsd-arm64@4.45.1':
    optional: true

  '@rollup/rollup-freebsd-x64@4.45.1':
    optional: true

  '@rollup/rollup-linux-arm-gnueabihf@4.45.1':
    optional: true

  '@rollup/rollup-linux-arm-musleabihf@4.45.1':
    optional: true

  '@rollup/rollup-linux-arm64-gnu@4.45.1':
    optional: true

  '@rollup/rollup-linux-arm64-musl@4.45.1':
    optional: true

  '@rollup/rollup-linux-loongarch64-gnu@4.45.1':
    optional: true

  '@rollup/rollup-linux-powerpc64le-gnu@4.45.1':
    optional: true

  '@rollup/rollup-linux-riscv64-gnu@4.45.1':
    optional: true

  '@rollup/rollup-linux-riscv64-musl@4.45.1':
    optional: true

  '@rollup/rollup-linux-s390x-gnu@4.45.1':
    optional: true

  '@rollup/rollup-linux-x64-gnu@4.45.1':
    optional: true

  '@rollup/rollup-linux-x64-musl@4.45.1':
    optional: true

  '@rollup/rollup-win32-arm64-msvc@4.45.1':
    optional: true

  '@rollup/rollup-win32-ia32-msvc@4.45.1':
    optional: true

  '@rollup/rollup-win32-x64-msvc@4.45.1':
    optional: true

  '@tootallnate/quickjs-emscripten@0.23.0': {}

  '@tsconfig/node10@1.0.11': {}

  '@tsconfig/node12@1.0.11': {}

  '@tsconfig/node14@1.0.3': {}

  '@tsconfig/node16@1.0.4': {}

  '@turbo/gen@2.5.4(@types/node@24.0.14)(typescript@5.8.3)':
    dependencies:
      '@turbo/workspaces': 2.5.4
      commander: 10.0.1
      fs-extra: 10.1.0
      inquirer: 8.2.6
      minimatch: 9.0.5
      node-plop: 0.26.3
      picocolors: 1.0.1
      proxy-agent: 6.5.0
      ts-node: 10.9.2(@types/node@24.0.14)(typescript@5.8.3)
      update-check: 1.5.4
      validate-npm-package-name: 5.0.1
    transitivePeerDependencies:
      - '@swc/core'
      - '@swc/wasm'
      - '@types/node'
      - supports-color
      - typescript

  '@turbo/workspaces@2.5.4':
    dependencies:
      commander: 10.0.1
      execa: 5.1.1
      fast-glob: 3.3.3
      fs-extra: 10.1.0
      gradient-string: 2.0.2
      inquirer: 8.2.6
      js-yaml: 4.1.0
      ora: 4.1.1
      picocolors: 1.0.1
      semver: 7.6.2
      update-check: 1.5.4

  '@types/diff-match-patch@1.0.36': {}

  '@types/estree@1.0.8': {}

  '@types/glob@7.2.0':
    dependencies:
      '@types/minimatch': 5.1.2
      '@types/node': 24.0.14

  '@types/inquirer@6.5.0':
    dependencies:
      '@types/through': 0.0.33
      rxjs: 6.6.7

  '@types/minimatch@5.1.2': {}

  '@types/node@12.20.55': {}

  '@types/node@24.0.14':
    dependencies:
      undici-types: 7.8.0

  '@types/through@0.0.33':
    dependencies:
      '@types/node': 24.0.14

  '@types/tinycolor2@1.4.6': {}

  abort-controller@3.0.0:
    dependencies:
      event-target-shim: 5.0.1

  acorn-walk@8.3.4:
    dependencies:
      acorn: 8.14.1

  acorn@8.14.1: {}

  agent-base@7.1.3: {}

  aggregate-error@3.1.0:
    dependencies:
      clean-stack: 2.2.0
      indent-string: 4.0.0

  ai@4.3.19(react@19.1.0)(zod@3.25.76):
    dependencies:
      '@ai-sdk/provider': 1.1.3
      '@ai-sdk/provider-utils': 2.2.8(zod@3.25.76)
      '@ai-sdk/react': 1.2.12(react@19.1.0)(zod@3.25.76)
      '@ai-sdk/ui-utils': 1.2.11(zod@3.25.76)
      '@opentelemetry/api': 1.9.0
      jsondiffpatch: 0.6.0
      zod: 3.25.76
    optionalDependencies:
      react: 19.1.0

  ansi-colors@4.1.3: {}

  ansi-escapes@4.3.2:
    dependencies:
      type-fest: 0.21.3

  ansi-regex@5.0.1: {}

  ansi-regex@6.1.0: {}

  ansi-styles@3.2.1:
    dependencies:
      color-convert: 1.9.3

  ansi-styles@4.3.0:
    dependencies:
      color-convert: 2.0.1

  ansi-styles@6.2.1: {}

  any-promise@1.3.0: {}

  arg@4.1.3: {}

  argparse@1.0.10:
    dependencies:
      sprintf-js: 1.0.3

  argparse@2.0.1: {}

  array-union@2.1.0: {}

  ast-types@0.13.4:
    dependencies:
      tslib: 2.8.1

  asynckit@0.4.0: {}

  balanced-match@1.0.2: {}

  base64-js@1.5.1: {}

  basic-ftp@5.0.5: {}

  better-path-resolve@1.0.0:
    dependencies:
      is-windows: 1.0.2

  bl@4.1.0:
    dependencies:
      buffer: 5.7.1
      inherits: 2.0.4
      readable-stream: 3.6.2

  brace-expansion@1.1.11:
    dependencies:
      balanced-match: 1.0.2
      concat-map: 0.0.1

  brace-expansion@2.0.1:
    dependencies:
      balanced-match: 1.0.2

  braces@3.0.3:
    dependencies:
      fill-range: 7.1.1

  buffer@5.7.1:
    dependencies:
      base64-js: 1.5.1
      ieee754: 1.2.1

  buffer@6.0.3:
    dependencies:
      base64-js: 1.5.1
      ieee754: 1.2.1

  bundle-require@5.1.0(esbuild@0.25.6):
    dependencies:
      esbuild: 0.25.6
      load-tsconfig: 0.2.5

  cac@6.7.14: {}

  call-bind-apply-helpers@1.0.2:
    dependencies:
      es-errors: 1.3.0
      function-bind: 1.1.2

  call-bound@1.0.4:
    dependencies:
      call-bind-apply-helpers: 1.0.2
      get-intrinsic: 1.3.0

  camel-case@3.0.0:
    dependencies:
      no-case: 2.3.2
      upper-case: 1.1.3

  chalk@2.4.2:
    dependencies:
      ansi-styles: 3.2.1
      escape-string-regexp: 1.0.5
      supports-color: 5.5.0

  chalk@3.0.0:
    dependencies:
      ansi-styles: 4.3.0
      supports-color: 7.2.0

  chalk@4.1.2:
    dependencies:
      ansi-styles: 4.3.0
      supports-color: 7.2.0

  chalk@5.4.1: {}

  change-case@3.1.0:
    dependencies:
      camel-case: 3.0.0
      constant-case: 2.0.0
      dot-case: 2.1.1
      header-case: 1.0.1
      is-lower-case: 1.1.3
      is-upper-case: 1.1.2
      lower-case: 1.1.4
      lower-case-first: 1.0.2
      no-case: 2.3.2
      param-case: 2.1.1
      pascal-case: 2.0.1
      path-case: 2.1.1
      sentence-case: 2.1.1
      snake-case: 2.1.0
      swap-case: 1.1.2
      title-case: 2.1.1
      upper-case: 1.1.3
      upper-case-first: 1.1.2

  chardet@0.7.0: {}

  chokidar@4.0.3:
    dependencies:
      readdirp: 4.1.2

  ci-info@3.9.0: {}

  clean-stack@2.2.0: {}

  cli-cursor@3.1.0:
    dependencies:
      restore-cursor: 3.1.0

  cli-spinners@2.9.2: {}

  cli-width@3.0.0: {}

  clone@1.0.4: {}

  color-convert@1.9.3:
    dependencies:
      color-name: 1.1.3

  color-convert@2.0.1:
    dependencies:
      color-name: 1.1.4

  color-name@1.1.3: {}

  color-name@1.1.4: {}

  combined-stream@1.0.8:
    dependencies:
      delayed-stream: 1.0.0

  commander@10.0.1: {}

  commander@11.1.0: {}

  commander@4.1.1: {}

  compare-versions@6.1.1: {}

  concat-map@0.0.1: {}

  confbox@0.1.8: {}

  consola@3.4.2: {}

  constant-case@2.0.0:
    dependencies:
      snake-case: 2.1.0
      upper-case: 1.1.3

  core-js-pure@3.41.0: {}

  create-require@1.1.1: {}

  cross-spawn@7.0.6:
    dependencies:
      path-key: 3.1.1
      shebang-command: 2.0.0
      which: 2.0.2

  data-uri-to-buffer@6.0.2: {}

  debug@4.4.0:
    dependencies:
      ms: 2.1.3

  debug@4.4.1:
    dependencies:
      ms: 2.1.3

  deep-extend@0.6.0: {}

  defaults@1.0.4:
    dependencies:
      clone: 1.0.4

  degenerator@5.0.1:
    dependencies:
      ast-types: 0.13.4
      escodegen: 2.1.0
      esprima: 4.0.1

  del@5.1.0:
    dependencies:
      globby: 10.0.2
      graceful-fs: 4.2.11
      is-glob: 4.0.3
      is-path-cwd: 2.2.0
      is-path-inside: 3.0.3
      p-map: 3.0.0
      rimraf: 3.0.2
      slash: 3.0.0

  delayed-stream@1.0.0: {}

  dequal@2.0.3: {}

  detect-indent@6.1.0: {}

  diff-match-patch@1.0.5: {}

  diff@4.0.2: {}

  dir-glob@3.0.1:
    dependencies:
      path-type: 4.0.0

  dot-case@2.1.1:
    dependencies:
      no-case: 2.3.2

  dotenv@16.6.1: {}

  dunder-proto@1.0.1:
    dependencies:
      call-bind-apply-helpers: 1.0.2
      es-errors: 1.3.0
      gopd: 1.2.0

  e2b@1.9.0:
    dependencies:
      '@bufbuild/protobuf': 2.6.1
      '@connectrpc/connect': 2.0.0-rc.3(@bufbuild/protobuf@2.6.1)
      '@connectrpc/connect-web': 2.0.0-rc.3(@bufbuild/protobuf@2.6.1)(@connectrpc/connect@2.0.0-rc.3(@bufbuild/protobuf@2.6.1))
      compare-versions: 6.1.1
      openapi-fetch: 0.9.8
      platform: 1.3.6

  eastasianwidth@0.2.0: {}

  eciesjs@0.4.15:
    dependencies:
      '@ecies/ciphers': 0.2.4(@noble/ciphers@1.3.0)
      '@noble/ciphers': 1.3.0
      '@noble/curves': 1.9.4
      '@noble/hashes': 1.8.0

  emoji-regex@8.0.0: {}

  emoji-regex@9.2.2: {}

  enquirer@2.4.1:
    dependencies:
      ansi-colors: 4.1.3
      strip-ansi: 6.0.1

  es-define-property@1.0.1: {}

  es-errors@1.3.0: {}

  es-object-atoms@1.1.1:
    dependencies:
      es-errors: 1.3.0

  es-set-tostringtag@2.1.0:
    dependencies:
      es-errors: 1.3.0
      get-intrinsic: 1.3.0
      has-tostringtag: 1.0.2
      hasown: 2.0.2

  esbuild@0.25.6:
    optionalDependencies:
      '@esbuild/aix-ppc64': 0.25.6
      '@esbuild/android-arm': 0.25.6
      '@esbuild/android-arm64': 0.25.6
      '@esbuild/android-x64': 0.25.6
      '@esbuild/darwin-arm64': 0.25.6
      '@esbuild/darwin-x64': 0.25.6
      '@esbuild/freebsd-arm64': 0.25.6
      '@esbuild/freebsd-x64': 0.25.6
      '@esbuild/linux-arm': 0.25.6
      '@esbuild/linux-arm64': 0.25.6
      '@esbuild/linux-ia32': 0.25.6
      '@esbuild/linux-loong64': 0.25.6
      '@esbuild/linux-mips64el': 0.25.6
      '@esbuild/linux-ppc64': 0.25.6
      '@esbuild/linux-riscv64': 0.25.6
      '@esbuild/linux-s390x': 0.25.6
      '@esbuild/linux-x64': 0.25.6
      '@esbuild/netbsd-arm64': 0.25.6
      '@esbuild/netbsd-x64': 0.25.6
      '@esbuild/openbsd-arm64': 0.25.6
      '@esbuild/openbsd-x64': 0.25.6
      '@esbuild/openharmony-arm64': 0.25.6
      '@esbuild/sunos-x64': 0.25.6
      '@esbuild/win32-arm64': 0.25.6
      '@esbuild/win32-ia32': 0.25.6
      '@esbuild/win32-x64': 0.25.6

  escape-string-regexp@1.0.5: {}

  escodegen@2.1.0:
    dependencies:
      esprima: 4.0.1
      estraverse: 5.3.0
      esutils: 2.0.3
    optionalDependencies:
      source-map: 0.6.1

  esprima@4.0.1: {}

  estraverse@5.3.0: {}

  esutils@2.0.3: {}

  event-target-shim@5.0.1: {}

  events@3.3.0: {}

  execa@5.1.1:
    dependencies:
      cross-spawn: 7.0.6
      get-stream: 6.0.1
      human-signals: 2.1.0
      is-stream: 2.0.1
      merge-stream: 2.0.0
      npm-run-path: 4.0.1
      onetime: 5.1.2
      signal-exit: 3.0.7
      strip-final-newline: 2.0.0

  extendable-error@0.1.7: {}

  external-editor@3.1.0:
    dependencies:
      chardet: 0.7.0
      iconv-lite: 0.4.24
      tmp: 0.0.33

  fast-glob@3.3.3:
    dependencies:
      '@nodelib/fs.stat': 2.0.5
      '@nodelib/fs.walk': 1.2.8
      glob-parent: 5.1.2
      merge2: 1.4.1
      micromatch: 4.0.8

  fastq@1.19.1:
    dependencies:
      reusify: 1.1.0

  fdir@6.4.4(picomatch@4.0.2):
    optionalDependencies:
      picomatch: 4.0.2

  figures@3.2.0:
    dependencies:
      escape-string-regexp: 1.0.5

  fill-range@7.1.1:
    dependencies:
      to-regex-range: 5.0.1

  find-up@4.1.0:
    dependencies:
      locate-path: 5.0.0
      path-exists: 4.0.0

  fix-dts-default-cjs-exports@1.0.1:
    dependencies:
      magic-string: 0.30.17
      mlly: 1.7.4
      rollup: 4.45.1

  foreground-child@3.3.1:
    dependencies:
      cross-spawn: 7.0.6
      signal-exit: 4.1.0

  form-data-encoder@4.1.0: {}

  form-data@4.0.4:
    dependencies:
      asynckit: 0.4.0
      combined-stream: 1.0.8
      es-set-tostringtag: 2.1.0
      hasown: 2.0.2
      mime-types: 2.1.35

  formdata-node@6.0.3: {}

  fs-extra@10.1.0:
    dependencies:
      graceful-fs: 4.2.11
      jsonfile: 6.1.0
      universalify: 2.0.1

  fs-extra@7.0.1:
    dependencies:
      graceful-fs: 4.2.11
      jsonfile: 4.0.0
      universalify: 0.1.2

  fs-extra@8.1.0:
    dependencies:
      graceful-fs: 4.2.11
      jsonfile: 4.0.0
      universalify: 0.1.2

  fs.realpath@1.0.0: {}

  fsevents@2.3.3:
    optional: true

  function-bind@1.1.2: {}

  get-intrinsic@1.3.0:
    dependencies:
      call-bind-apply-helpers: 1.0.2
      es-define-property: 1.0.1
      es-errors: 1.3.0
      es-object-atoms: 1.1.1
      function-bind: 1.1.2
      get-proto: 1.0.1
      gopd: 1.2.0
      has-symbols: 1.1.0
      hasown: 2.0.2
      math-intrinsics: 1.1.0

  get-proto@1.0.1:
    dependencies:
      dunder-proto: 1.0.1
      es-object-atoms: 1.1.1

  get-stream@6.0.1: {}

  get-tsconfig@4.10.1:
    dependencies:
      resolve-pkg-maps: 1.0.0

  get-uri@6.0.4:
    dependencies:
      basic-ftp: 5.0.5
      data-uri-to-buffer: 6.0.2
      debug: 4.4.1
    transitivePeerDependencies:
      - supports-color

  glob-parent@5.1.2:
    dependencies:
      is-glob: 4.0.3

  glob@10.4.5:
    dependencies:
      foreground-child: 3.3.1
      jackspeak: 3.4.3
      minimatch: 9.0.5
      minipass: 7.1.2
      package-json-from-dist: 1.0.1
      path-scurry: 1.11.1

  glob@7.2.3:
    dependencies:
      fs.realpath: 1.0.0
      inflight: 1.0.6
      inherits: 2.0.4
      minimatch: 3.1.2
      once: 1.4.0
      path-is-absolute: 1.0.1

  globby@10.0.2:
    dependencies:
      '@types/glob': 7.2.0
      array-union: 2.1.0
      dir-glob: 3.0.1
      fast-glob: 3.3.3
      glob: 7.2.3
      ignore: 5.3.2
      merge2: 1.4.1
      slash: 3.0.0

  globby@11.1.0:
    dependencies:
      array-union: 2.1.0
      dir-glob: 3.0.1
      fast-glob: 3.3.3
      ignore: 5.3.2
      merge2: 1.4.1
      slash: 3.0.0

  gopd@1.2.0: {}

  graceful-fs@4.2.11: {}

  gradient-string@2.0.2:
    dependencies:
      chalk: 4.1.2
      tinygradient: 1.1.5

  handlebars@4.7.8:
    dependencies:
      minimist: 1.2.8
      neo-async: 2.6.2
      source-map: 0.6.1
      wordwrap: 1.0.0
    optionalDependencies:
      uglify-js: 3.19.3

  has-flag@3.0.0: {}

  has-flag@4.0.0: {}

  has-symbols@1.1.0: {}

  has-tostringtag@1.0.2:
    dependencies:
      has-symbols: 1.1.0

  hasown@2.0.2:
    dependencies:
      function-bind: 1.1.2

  header-case@1.0.1:
    dependencies:
      no-case: 2.3.2
      upper-case: 1.1.3

  http-proxy-agent@7.0.2:
    dependencies:
      agent-base: 7.1.3
      debug: 4.4.1
    transitivePeerDependencies:
      - supports-color

  https-proxy-agent@7.0.6:
    dependencies:
      agent-base: 7.1.3
      debug: 4.4.1
    transitivePeerDependencies:
      - supports-color

  human-id@4.1.1: {}

  human-signals@2.1.0: {}

  iconv-lite@0.4.24:
    dependencies:
      safer-buffer: 2.1.2

  ieee754@1.2.1: {}

  ignore@5.3.2: {}

  indent-string@4.0.0: {}

  inflight@1.0.6:
    dependencies:
      once: 1.4.0
      wrappy: 1.0.2

  inherits@2.0.4: {}

  ini@1.3.8: {}

  inquirer@7.3.3:
    dependencies:
      ansi-escapes: 4.3.2
      chalk: 4.1.2
      cli-cursor: 3.1.0
      cli-width: 3.0.0
      external-editor: 3.1.0
      figures: 3.2.0
      lodash: 4.17.21
      mute-stream: 0.0.8
      run-async: 2.4.1
      rxjs: 6.6.7
      string-width: 4.2.3
      strip-ansi: 6.0.1
      through: 2.3.8

  inquirer@8.2.6:
    dependencies:
      ansi-escapes: 4.3.2
      chalk: 4.1.2
      cli-cursor: 3.1.0
      cli-width: 3.0.0
      external-editor: 3.1.0
      figures: 3.2.0
      lodash: 4.17.21
      mute-stream: 0.0.8
      ora: 5.4.1
      run-async: 2.4.1
      rxjs: 7.8.2
      string-width: 4.2.3
      strip-ansi: 6.0.1
      through: 2.3.8
      wrap-ansi: 6.2.0

  ip-address@9.0.5:
    dependencies:
      jsbn: 1.1.0
      sprintf-js: 1.1.3

  is-core-module@2.16.1:
    dependencies:
      hasown: 2.0.2

  is-extglob@2.1.1: {}

  is-fullwidth-code-point@3.0.0: {}

  is-glob@4.0.3:
    dependencies:
      is-extglob: 2.1.1

  is-interactive@1.0.0: {}

  is-lower-case@1.1.3:
    dependencies:
      lower-case: 1.1.4

  is-number@7.0.0: {}

  is-path-cwd@2.2.0: {}

  is-path-inside@3.0.3: {}

  is-stream@2.0.1: {}

  is-subdir@1.2.0:
    dependencies:
      better-path-resolve: 1.0.0

  is-unicode-supported@0.1.0: {}

  is-upper-case@1.1.2:
    dependencies:
      upper-case: 1.1.3

  is-windows@1.0.2: {}

  isbinaryfile@4.0.10: {}

  isexe@2.0.0: {}

  isexe@3.1.1: {}

  jackspeak@3.4.3:
    dependencies:
      '@isaacs/cliui': 8.0.2
    optionalDependencies:
      '@pkgjs/parseargs': 0.11.0

  joycon@3.1.1: {}

  js-yaml@3.14.1:
    dependencies:
      argparse: 1.0.10
      esprima: 4.0.1

  js-yaml@4.1.0:
    dependencies:
      argparse: 2.0.1

  jsbn@1.1.0: {}

  json-schema@0.4.0: {}

  jsondiffpatch@0.6.0:
    dependencies:
      '@types/diff-match-patch': 1.0.36
      chalk: 5.4.1
      diff-match-patch: 1.0.5

  jsonfile@4.0.0:
    optionalDependencies:
      graceful-fs: 4.2.11

  jsonfile@6.1.0:
    dependencies:
      universalify: 2.0.1
    optionalDependencies:
      graceful-fs: 4.2.11

  lilconfig@3.1.3: {}

  lines-and-columns@1.2.4: {}

  load-tsconfig@0.2.5: {}

  locate-path@5.0.0:
    dependencies:
      p-locate: 4.1.0

  lodash.get@4.4.2: {}

  lodash.sortby@4.7.0: {}

  lodash.startcase@4.4.0: {}

  lodash@4.17.21: {}

  log-symbols@3.0.0:
    dependencies:
      chalk: 2.4.2

  log-symbols@4.1.0:
    dependencies:
      chalk: 4.1.2
      is-unicode-supported: 0.1.0

  lower-case-first@1.0.2:
    dependencies:
      lower-case: 1.1.4

  lower-case@1.1.4: {}

  lru-cache@10.4.3: {}

  lru-cache@7.18.3: {}

  magic-string@0.30.17:
    dependencies:
      '@jridgewell/sourcemap-codec': 1.5.0

  make-error@1.3.6: {}

  math-intrinsics@1.1.0: {}

  merge-stream@2.0.0: {}

  merge2@1.4.1: {}

  micromatch@4.0.8:
    dependencies:
      braces: 3.0.3
      picomatch: 2.3.1

  mime-db@1.52.0: {}

  mime-types@2.1.35:
    dependencies:
      mime-db: 1.52.0

  mimic-fn@2.1.0: {}

  minimatch@3.1.2:
    dependencies:
      brace-expansion: 1.1.11

  minimatch@9.0.5:
    dependencies:
      brace-expansion: 2.0.1

  minimist@1.2.8: {}

  minipass@7.1.2: {}

  mkdirp@0.5.6:
    dependencies:
      minimist: 1.2.8

  mlly@1.7.4:
    dependencies:
      acorn: 8.14.1
      pathe: 2.0.3
      pkg-types: 1.3.1
      ufo: 1.6.1

  mri@1.2.0: {}

  ms@2.1.3: {}

  mute-stream@0.0.8: {}

  mz@2.7.0:
    dependencies:
      any-promise: 1.3.0
      object-assign: 4.1.1
      thenify-all: 1.6.0

  nanoid@3.3.11: {}

  neo-async@2.6.2: {}

  netmask@2.0.2: {}

  no-case@2.3.2:
    dependencies:
      lower-case: 1.1.4

  node-fetch@2.7.0:
    dependencies:
      whatwg-url: 5.0.0

  node-plop@0.26.3:
    dependencies:
      '@babel/runtime-corejs3': 7.27.0
      '@types/inquirer': 6.5.0
      change-case: 3.1.0
      del: 5.1.0
      globby: 10.0.2
      handlebars: 4.7.8
      inquirer: 7.3.3
      isbinaryfile: 4.0.10
      lodash.get: 4.4.2
      mkdirp: 0.5.6
      resolve: 1.22.10

  npm-run-path@4.0.1:
    dependencies:
      path-key: 3.1.1

  object-assign@4.1.1: {}

  object-inspect@1.13.4: {}

  object-treeify@1.1.33: {}

  once@1.4.0:
    dependencies:
      wrappy: 1.0.2

  onetime@5.1.2:
    dependencies:
      mimic-fn: 2.1.0

  openapi-fetch@0.9.8:
    dependencies:
      openapi-typescript-helpers: 0.0.8

  openapi-typescript-helpers@0.0.8: {}

  ora@4.1.1:
    dependencies:
      chalk: 3.0.0
      cli-cursor: 3.1.0
      cli-spinners: 2.9.2
      is-interactive: 1.0.0
      log-symbols: 3.0.0
      mute-stream: 0.0.8
      strip-ansi: 6.0.1
      wcwidth: 1.0.1

  ora@5.4.1:
    dependencies:
      bl: 4.1.0
      chalk: 4.1.2
      cli-cursor: 3.1.0
      cli-spinners: 2.9.2
      is-interactive: 1.0.0
      is-unicode-supported: 0.1.0
      log-symbols: 4.1.0
      strip-ansi: 6.0.1
      wcwidth: 1.0.1

  os-tmpdir@1.0.2: {}

  outdent@0.5.0: {}

  p-filter@2.1.0:
    dependencies:
      p-map: 2.1.0

  p-limit@2.3.0:
    dependencies:
      p-try: 2.2.0

  p-locate@4.1.0:
    dependencies:
      p-limit: 2.3.0

  p-map@2.1.0: {}

  p-map@3.0.0:
    dependencies:
      aggregate-error: 3.1.0

  p-try@2.2.0: {}

  pac-proxy-agent@7.2.0:
    dependencies:
      '@tootallnate/quickjs-emscripten': 0.23.0
      agent-base: 7.1.3
      debug: 4.4.1
      get-uri: 6.0.4
      http-proxy-agent: 7.0.2
      https-proxy-agent: 7.0.6
      pac-resolver: 7.0.1
      socks-proxy-agent: 8.0.5
    transitivePeerDependencies:
      - supports-color

  pac-resolver@7.0.1:
    dependencies:
      degenerator: 5.0.1
      netmask: 2.0.2

  package-json-from-dist@1.0.1: {}

  package-manager-detector@0.2.11:
    dependencies:
      quansync: 0.2.8

  param-case@2.1.1:
    dependencies:
      no-case: 2.3.2

  pascal-case@2.0.1:
    dependencies:
      camel-case: 3.0.0
      upper-case-first: 1.1.2

  path-case@2.1.1:
    dependencies:
      no-case: 2.3.2

  path-exists@4.0.0: {}

  path-is-absolute@1.0.1: {}

  path-key@3.1.1: {}

  path-parse@1.0.7: {}

  path-scurry@1.11.1:
    dependencies:
      lru-cache: 10.4.3
      minipass: 7.1.2

  path-type@4.0.0: {}

  pathe@2.0.3: {}

  picocolors@1.0.1: {}

  picocolors@1.1.1: {}

  picomatch@2.3.1: {}

  picomatch@4.0.2: {}

  pify@4.0.1: {}

  pirates@4.0.7: {}

  pkg-types@1.3.1:
    dependencies:
      confbox: 0.1.8
      mlly: 1.7.4
      pathe: 2.0.3

  platform@1.3.6: {}

  playwright-core@1.54.1: {}

  postcss-load-config@6.0.1(postcss@8.5.6)(tsx@4.20.3):
    dependencies:
      lilconfig: 3.1.3
    optionalDependencies:
      postcss: 8.5.6
      tsx: 4.20.3

  postcss@8.5.6:
    dependencies:
      nanoid: 3.3.11
      picocolors: 1.1.1
      source-map-js: 1.2.1
    optional: true

  prettier@2.8.8: {}

  process@0.11.10: {}

  proxy-agent@6.5.0:
    dependencies:
      agent-base: 7.1.3
      debug: 4.4.0
      http-proxy-agent: 7.0.2
      https-proxy-agent: 7.0.6
      lru-cache: 7.18.3
      pac-proxy-agent: 7.2.0
      proxy-from-env: 1.1.0
      socks-proxy-agent: 8.0.5
    transitivePeerDependencies:
      - supports-color

  proxy-from-env@1.1.0: {}

  punycode@2.3.1: {}

  qs@6.14.0:
    dependencies:
      side-channel: 1.1.0

  quansync@0.2.8: {}

  queue-microtask@1.2.3: {}

  rc@1.2.8:
    dependencies:
      deep-extend: 0.6.0
      ini: 1.3.8
      minimist: 1.2.8
      strip-json-comments: 2.0.1

  react@19.1.0: {}

  read-yaml-file@1.1.0:
    dependencies:
      graceful-fs: 4.2.11
      js-yaml: 3.14.1
      pify: 4.0.1
      strip-bom: 3.0.0

  readable-stream@3.6.2:
    dependencies:
      inherits: 2.0.4
      string_decoder: 1.3.0
      util-deprecate: 1.0.2

  readable-stream@4.7.0:
    dependencies:
      abort-controller: 3.0.0
      buffer: 6.0.3
      events: 3.3.0
      process: 0.11.10
      string_decoder: 1.3.0

  readdirp@4.1.2: {}

  regenerator-runtime@0.14.1: {}

  registry-auth-token@3.3.2:
    dependencies:
      rc: 1.2.8
      safe-buffer: 5.2.1

  registry-url@3.1.0:
    dependencies:
      rc: 1.2.8

  resolve-from@5.0.0: {}

  resolve-pkg-maps@1.0.0: {}

  resolve@1.22.10:
    dependencies:
      is-core-module: 2.16.1
      path-parse: 1.0.7
      supports-preserve-symlinks-flag: 1.0.0

  restore-cursor@3.1.0:
    dependencies:
      onetime: 5.1.2
      signal-exit: 3.0.7

  reusify@1.1.0: {}

  rimraf@3.0.2:
    dependencies:
      glob: 7.2.3

  rollup@4.45.1:
    dependencies:
      '@types/estree': 1.0.8
    optionalDependencies:
      '@rollup/rollup-android-arm-eabi': 4.45.1
      '@rollup/rollup-android-arm64': 4.45.1
      '@rollup/rollup-darwin-arm64': 4.45.1
      '@rollup/rollup-darwin-x64': 4.45.1
      '@rollup/rollup-freebsd-arm64': 4.45.1
      '@rollup/rollup-freebsd-x64': 4.45.1
      '@rollup/rollup-linux-arm-gnueabihf': 4.45.1
      '@rollup/rollup-linux-arm-musleabihf': 4.45.1
      '@rollup/rollup-linux-arm64-gnu': 4.45.1
      '@rollup/rollup-linux-arm64-musl': 4.45.1
      '@rollup/rollup-linux-loongarch64-gnu': 4.45.1
      '@rollup/rollup-linux-powerpc64le-gnu': 4.45.1
      '@rollup/rollup-linux-riscv64-gnu': 4.45.1
      '@rollup/rollup-linux-riscv64-musl': 4.45.1
      '@rollup/rollup-linux-s390x-gnu': 4.45.1
      '@rollup/rollup-linux-x64-gnu': 4.45.1
      '@rollup/rollup-linux-x64-musl': 4.45.1
      '@rollup/rollup-win32-arm64-msvc': 4.45.1
      '@rollup/rollup-win32-ia32-msvc': 4.45.1
      '@rollup/rollup-win32-x64-msvc': 4.45.1
      fsevents: 2.3.3

  run-async@2.4.1: {}

  run-parallel@1.2.0:
    dependencies:
      queue-microtask: 1.2.3

  rxjs@6.6.7:
    dependencies:
      tslib: 1.14.1

  rxjs@7.8.2:
    dependencies:
      tslib: 2.8.1

  safe-buffer@5.2.1: {}

  safer-buffer@2.1.2: {}

  scrapybara@2.5.2:
    dependencies:
      form-data: 4.0.4
      form-data-encoder: 4.1.0
      formdata-node: 6.0.3
      node-fetch: 2.7.0
      qs: 6.14.0
      readable-stream: 4.7.0
      url-join: 4.0.1
      zod: 3.25.76
      zod-to-json-schema: 3.24.6(zod@3.25.76)
    transitivePeerDependencies:
      - encoding

  secure-json-parse@2.7.0: {}

  semver@7.6.2: {}

  semver@7.7.1: {}

  sentence-case@2.1.1:
    dependencies:
      no-case: 2.3.2
      upper-case-first: 1.1.2

  shebang-command@2.0.0:
    dependencies:
      shebang-regex: 3.0.0

  shebang-regex@3.0.0: {}

  side-channel-list@1.0.0:
    dependencies:
      es-errors: 1.3.0
      object-inspect: 1.13.4

  side-channel-map@1.0.1:
    dependencies:
      call-bound: 1.0.4
      es-errors: 1.3.0
      get-intrinsic: 1.3.0
      object-inspect: 1.13.4

  side-channel-weakmap@1.0.2:
    dependencies:
      call-bound: 1.0.4
      es-errors: 1.3.0
      get-intrinsic: 1.3.0
      object-inspect: 1.13.4
      side-channel-map: 1.0.1

  side-channel@1.1.0:
    dependencies:
      es-errors: 1.3.0
      object-inspect: 1.13.4
      side-channel-list: 1.0.0
      side-channel-map: 1.0.1
      side-channel-weakmap: 1.0.2

  signal-exit@3.0.7: {}

  signal-exit@4.1.0: {}

  slash@3.0.0: {}

  smart-buffer@4.2.0: {}

  snake-case@2.1.0:
    dependencies:
      no-case: 2.3.2

  socks-proxy-agent@8.0.5:
    dependencies:
      agent-base: 7.1.3
      debug: 4.4.1
      socks: 2.8.4
    transitivePeerDependencies:
      - supports-color

  socks@2.8.4:
    dependencies:
      ip-address: 9.0.5
      smart-buffer: 4.2.0

  source-map-js@1.2.1:
    optional: true

  source-map@0.6.1: {}

  source-map@0.8.0-beta.0:
    dependencies:
      whatwg-url: 7.1.0

  spawndamnit@3.0.1:
    dependencies:
      cross-spawn: 7.0.6
      signal-exit: 4.1.0

  sprintf-js@1.0.3: {}

  sprintf-js@1.1.3: {}

  string-width@4.2.3:
    dependencies:
      emoji-regex: 8.0.0
      is-fullwidth-code-point: 3.0.0
      strip-ansi: 6.0.1

  string-width@5.1.2:
    dependencies:
      eastasianwidth: 0.2.0
      emoji-regex: 9.2.2
      strip-ansi: 7.1.0

  string_decoder@1.3.0:
    dependencies:
      safe-buffer: 5.2.1

  strip-ansi@6.0.1:
    dependencies:
      ansi-regex: 5.0.1

  strip-ansi@7.1.0:
    dependencies:
      ansi-regex: 6.1.0

  strip-bom@3.0.0: {}

  strip-final-newline@2.0.0: {}

  strip-json-comments@2.0.1: {}

  sucrase@3.35.0:
    dependencies:
      '@jridgewell/gen-mapping': 0.3.12
      commander: 4.1.1
      glob: 10.4.5
      lines-and-columns: 1.2.4
      mz: 2.7.0
      pirates: 4.0.7
      ts-interface-checker: 0.1.13

  supports-color@5.5.0:
    dependencies:
      has-flag: 3.0.0

  supports-color@7.2.0:
    dependencies:
      has-flag: 4.0.0

  supports-preserve-symlinks-flag@1.0.0: {}

  swap-case@1.1.2:
    dependencies:
      lower-case: 1.1.4
      upper-case: 1.1.3

  swr@2.3.4(react@19.1.0):
    dependencies:
      dequal: 2.0.3
      react: 19.1.0
      use-sync-external-store: 1.5.0(react@19.1.0)

  term-size@2.2.1: {}

  thenify-all@1.6.0:
    dependencies:
      thenify: 3.3.1

  thenify@3.3.1:
    dependencies:
      any-promise: 1.3.0

  throttleit@2.1.0: {}

  through@2.3.8: {}

  tinycolor2@1.6.0: {}

  tinyexec@0.3.2: {}

  tinyglobby@0.2.14:
    dependencies:
      fdir: 6.4.4(picomatch@4.0.2)
      picomatch: 4.0.2

  tinygradient@1.1.5:
    dependencies:
      '@types/tinycolor2': 1.4.6
      tinycolor2: 1.6.0

  title-case@2.1.1:
    dependencies:
      no-case: 2.3.2
      upper-case: 1.1.3

  tmp@0.0.33:
    dependencies:
      os-tmpdir: 1.0.2

  to-regex-range@5.0.1:
    dependencies:
      is-number: 7.0.0

  tr46@0.0.3: {}

  tr46@1.0.1:
    dependencies:
      punycode: 2.3.1

  tree-kill@1.2.2: {}

  ts-interface-checker@0.1.13: {}

  ts-node@10.9.2(@types/node@24.0.14)(typescript@5.8.3):
    dependencies:
      '@cspotcode/source-map-support': 0.8.1
      '@tsconfig/node10': 1.0.11
      '@tsconfig/node12': 1.0.11
      '@tsconfig/node14': 1.0.3
      '@tsconfig/node16': 1.0.4
      '@types/node': 24.0.14
      acorn: 8.14.1
      acorn-walk: 8.3.4
      arg: 4.1.3
      create-require: 1.1.1
      diff: 4.0.2
      make-error: 1.3.6
      typescript: 5.8.3
      v8-compile-cache-lib: 3.0.1
      yn: 3.1.1

  tslib@1.14.1: {}

  tslib@2.8.1: {}

  tsup@8.5.0(postcss@8.5.6)(tsx@4.20.3)(typescript@5.8.3):
    dependencies:
      bundle-require: 5.1.0(esbuild@0.25.6)
      cac: 6.7.14
      chokidar: 4.0.3
      consola: 3.4.2
      debug: 4.4.1
      esbuild: 0.25.6
      fix-dts-default-cjs-exports: 1.0.1
      joycon: 3.1.1
      picocolors: 1.1.1
      postcss-load-config: 6.0.1(postcss@8.5.6)(tsx@4.20.3)
      resolve-from: 5.0.0
      rollup: 4.45.1
      source-map: 0.8.0-beta.0
      sucrase: 3.35.0
      tinyexec: 0.3.2
      tinyglobby: 0.2.14
      tree-kill: 1.2.2
    optionalDependencies:
      postcss: 8.5.6
      typescript: 5.8.3
    transitivePeerDependencies:
      - jiti
      - supports-color
      - tsx
      - yaml

  tsx@4.20.3:
    dependencies:
      esbuild: 0.25.6
      get-tsconfig: 4.10.1
    optionalDependencies:
      fsevents: 2.3.3

  turbo-darwin-64@2.5.4:
    optional: true

  turbo-darwin-arm64@2.5.4:
    optional: true

  turbo-linux-64@2.5.4:
    optional: true

  turbo-linux-arm64@2.5.4:
    optional: true

  turbo-windows-64@2.5.4:
    optional: true

  turbo-windows-arm64@2.5.4:
    optional: true

  turbo@2.5.4:
    optionalDependencies:
      turbo-darwin-64: 2.5.4
      turbo-darwin-arm64: 2.5.4
      turbo-linux-64: 2.5.4
      turbo-linux-arm64: 2.5.4
      turbo-windows-64: 2.5.4
      turbo-windows-arm64: 2.5.4

  type-fest@0.21.3: {}

  typescript@5.8.3: {}

  ufo@1.6.1: {}

  uglify-js@3.19.3:
    optional: true

  undici-types@7.8.0: {}

  universalify@0.1.2: {}

  universalify@2.0.1: {}

  update-check@1.5.4:
    dependencies:
      registry-auth-token: 3.3.2
      registry-url: 3.1.0

  upper-case-first@1.1.2:
    dependencies:
      upper-case: 1.1.3

  upper-case@1.1.3: {}

  url-join@4.0.1: {}

  use-sync-external-store@1.5.0(react@19.1.0):
    dependencies:
      react: 19.1.0

  util-deprecate@1.0.2: {}

  v8-compile-cache-lib@3.0.1: {}

  validate-npm-package-name@5.0.1: {}

  wcwidth@1.0.1:
    dependencies:
      defaults: 1.0.4

  webidl-conversions@3.0.1: {}

  webidl-conversions@4.0.2: {}

  whatwg-url@5.0.0:
    dependencies:
      tr46: 0.0.3
      webidl-conversions: 3.0.1

  whatwg-url@7.1.0:
    dependencies:
      lodash.sortby: 4.7.0
      tr46: 1.0.1
      webidl-conversions: 4.0.2

  which@2.0.2:
    dependencies:
      isexe: 2.0.0

  which@4.0.0:
    dependencies:
      isexe: 3.1.1

  wordwrap@1.0.0: {}

  wrap-ansi@6.2.0:
    dependencies:
      ansi-styles: 4.3.0
      string-width: 4.2.3
      strip-ansi: 6.0.1

  wrap-ansi@7.0.0:
    dependencies:
      ansi-styles: 4.3.0
      string-width: 4.2.3
      strip-ansi: 6.0.1

  wrap-ansi@8.1.0:
    dependencies:
      ansi-styles: 6.2.1
      string-width: 5.1.2
      strip-ansi: 7.1.0

  wrappy@1.0.2: {}

  yn@3.1.1: {}

  zod-to-json-schema@3.24.6(zod@3.25.76):
    dependencies:
      zod: 3.25.76

  zod@3.25.76: {}<|MERGE_RESOLUTION|>--- conflicted
+++ resolved
@@ -92,30 +92,7 @@
         specifier: ^5.8.3
         version: 5.8.3
 
-<<<<<<< HEAD
-  packages/computer-provider-e2b:
-    dependencies:
-      '@e2b/desktop':
-        specifier: ^1.9.2
-        version: 1.9.2
-      '@trymeka/core':
-        specifier: workspace:*
-        version: link:../core
-    devDependencies:
-      '@trymeka/typescript':
-        specifier: workspace:*
-        version: link:../../tooling/typescript
-      tsup:
-        specifier: ^8.5.0
-        version: 8.5.0(postcss@8.5.6)(tsx@4.20.3)(typescript@5.8.3)
-      typescript:
-        specifier: ^5.8.3
-        version: 5.8.3
-
-  packages/computer-provider-scrapybara:
-=======
   packages/computer-provider-anchor-browser:
->>>>>>> b247b059
     dependencies:
       '@trymeka/computer-provider-core':
         specifier: workspace:*
@@ -149,6 +126,25 @@
       playwright-core:
         specifier: ^1.54.1
         version: 1.54.1
+      tsup:
+        specifier: ^8.5.0
+        version: 8.5.0(postcss@8.5.6)(tsx@4.20.3)(typescript@5.8.3)
+      typescript:
+        specifier: ^5.8.3
+        version: 5.8.3
+
+  packages/computer-provider-e2b:
+    dependencies:
+      '@e2b/desktop':
+        specifier: ^1.9.2
+        version: 1.9.2
+      '@trymeka/core':
+        specifier: workspace:*
+        version: link:../core
+    devDependencies:
+      '@trymeka/typescript':
+        specifier: workspace:*
+        version: link:../../tooling/typescript
       tsup:
         specifier: ^8.5.0
         version: 8.5.0(postcss@8.5.6)(tsx@4.20.3)(typescript@5.8.3)
@@ -308,8 +304,8 @@
     cpu: [x64]
     os: [win32]
 
-  '@bufbuild/protobuf@2.6.1':
-    resolution: {integrity: sha512-DaG6XlyKpz08bmHY5SGX2gfIllaqtDJ/KwVoxsmP22COOLYwDBe7yD3DZGwXem/Xq7QOc9cuR7R3MpAv5CFfDw==}
+  '@bufbuild/protobuf@2.6.2':
+    resolution: {integrity: sha512-vLu7SRY84CV/Dd+NUdgtidn2hS5hSMUC1vDBY0VcviTdgRYkU43vIz3vIFbmx14cX1r+mM7WjzE5Fl1fGEM0RQ==}
 
   '@changesets/apply-release-plan@7.0.12':
     resolution: {integrity: sha512-EaET7As5CeuhTzvXTQCRZeBUcisoYPDDcXvgTE/2jmmypKp0RC7LxKj/yzqeh/1qFTZI7oDGFcL1PHRuQuketQ==}
@@ -1071,8 +1067,8 @@
     resolution: {integrity: sha512-KIN/nDJBQRcXw0MLVhZE9iQHmG68qAVIBg9CqmUYjmQIhgij9U5MFvrqkUL5FbtyyzZuOeOt0zdeRe4UY7ct+A==}
     engines: {node: '>= 0.4'}
 
-  e2b@1.9.0:
-    resolution: {integrity: sha512-MM3RhWW7YENYocTy20BvKVcn8li/FxkDrHINS7tmz00ffl1ZavQTRxCI9Sl8ofeRg+HVMlqO4W8LJ+ij9VTZPg==}
+  e2b@1.9.1:
+    resolution: {integrity: sha512-8b1BJ3vtzF2m1rAAB0suxmagNJ3twvvfbgn96WtSaLLoCGenAMKWl7VyMmS7Z7Rv4FWnsrmuC609nihJnqx6pw==}
     engines: {node: '>=18'}
 
   eastasianwidth@0.2.0:
@@ -2362,7 +2358,7 @@
   '@biomejs/cli-win32-x64@1.9.4':
     optional: true
 
-  '@bufbuild/protobuf@2.6.1': {}
+  '@bufbuild/protobuf@2.6.2': {}
 
   '@changesets/apply-release-plan@7.0.12':
     dependencies:
@@ -2506,14 +2502,14 @@
       human-id: 4.1.1
       prettier: 2.8.8
 
-  '@connectrpc/connect-web@2.0.0-rc.3(@bufbuild/protobuf@2.6.1)(@connectrpc/connect@2.0.0-rc.3(@bufbuild/protobuf@2.6.1))':
-    dependencies:
-      '@bufbuild/protobuf': 2.6.1
-      '@connectrpc/connect': 2.0.0-rc.3(@bufbuild/protobuf@2.6.1)
-
-  '@connectrpc/connect@2.0.0-rc.3(@bufbuild/protobuf@2.6.1)':
-    dependencies:
-      '@bufbuild/protobuf': 2.6.1
+  '@connectrpc/connect-web@2.0.0-rc.3(@bufbuild/protobuf@2.6.2)(@connectrpc/connect@2.0.0-rc.3(@bufbuild/protobuf@2.6.2))':
+    dependencies:
+      '@bufbuild/protobuf': 2.6.2
+      '@connectrpc/connect': 2.0.0-rc.3(@bufbuild/protobuf@2.6.2)
+
+  '@connectrpc/connect@2.0.0-rc.3(@bufbuild/protobuf@2.6.2)':
+    dependencies:
+      '@bufbuild/protobuf': 2.6.2
 
   '@cspotcode/source-map-support@0.8.1':
     dependencies:
@@ -2533,7 +2529,7 @@
 
   '@e2b/desktop@1.9.2':
     dependencies:
-      e2b: 1.9.0
+      e2b: 1.9.1
 
   '@ecies/ciphers@0.2.4(@noble/ciphers@1.3.0)':
     dependencies:
@@ -3109,11 +3105,11 @@
       es-errors: 1.3.0
       gopd: 1.2.0
 
-  e2b@1.9.0:
-    dependencies:
-      '@bufbuild/protobuf': 2.6.1
-      '@connectrpc/connect': 2.0.0-rc.3(@bufbuild/protobuf@2.6.1)
-      '@connectrpc/connect-web': 2.0.0-rc.3(@bufbuild/protobuf@2.6.1)(@connectrpc/connect@2.0.0-rc.3(@bufbuild/protobuf@2.6.1))
+  e2b@1.9.1:
+    dependencies:
+      '@bufbuild/protobuf': 2.6.2
+      '@connectrpc/connect': 2.0.0-rc.3(@bufbuild/protobuf@2.6.2)
+      '@connectrpc/connect-web': 2.0.0-rc.3(@bufbuild/protobuf@2.6.2)(@connectrpc/connect@2.0.0-rc.3(@bufbuild/protobuf@2.6.2))
       compare-versions: 6.1.1
       openapi-fetch: 0.9.8
       platform: 1.3.6
