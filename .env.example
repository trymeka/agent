# One of the keys should be set
SCRAPYBARA_API_KEY=GET FROM https://scrapybara.com/dashboard
<<<<<<< HEAD
E2B_API_KEY=GET FROM https://e2b.dev/dashboard
=======
ANCHOR_BROWSER_API_KEY=GET FROM https://app.anchorbrowser.io/api-access
>>>>>>> b247b059

# One of the keys should be set
OPENAI_API_KEY=<replace me>
ANTHROPIC_API_KEY=<replace me>
GOOGLE_API_KEY=<replace me><|MERGE_RESOLUTION|>--- conflicted
+++ resolved
@@ -1,10 +1,7 @@
 # One of the keys should be set
 SCRAPYBARA_API_KEY=GET FROM https://scrapybara.com/dashboard
-<<<<<<< HEAD
 E2B_API_KEY=GET FROM https://e2b.dev/dashboard
-=======
 ANCHOR_BROWSER_API_KEY=GET FROM https://app.anchorbrowser.io/api-access
->>>>>>> b247b059
 
 # One of the keys should be set
 OPENAI_API_KEY=<replace me>
