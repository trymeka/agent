--- conflicted
+++ resolved
@@ -188,7 +188,7 @@
   previousStepEvaluation: z
     .string()
     .describe(
-      "Previous step evaluation: Did you achieve the goal you set? What worked? What didn't work? (Use 'Starting task' for first step)",
+      "Previous step evaluation: Did you achieve the goal you set? What worked? What didn't work?",
     ),
   currentStepReasoning: z
     .string()
@@ -205,22 +205,9 @@
   computerProvider,
 }: {
   computerProvider: ComputerProvider;
-}): Tool<
-  typeof computerToolSchema,
-<<<<<<< HEAD
-  ComputerActionResult & {
-    screenshot: string | URL;
-    previousStepEvaluation: string;
-    currentStepReasoning: string;
-    nextStepGoal: string;
-  }
-> {
-=======
-  ComputerActionResult & { screenshot: string | URL }
-> & {
+}): Tool<typeof computerToolSchema> & {
   getCurrentUrl: (context: { sessionId: string }) => Promise<string>;
 } {
->>>>>>> b919a047
   return {
     description:
       "Execute a computer action like clicking, dragging, typing, scrolling, etc. Use this for ALL interactions with the screen.",
@@ -238,11 +225,21 @@
         sessionId: context.sessionId,
         step: context.step,
       });
+      // Add planning data to conversation history
+      const planningMessage = `[PLANNING - Step ${context.step}]
+        Previous Step Evaluation: ${args.previousStepEvaluation}
+        Current Step Reasoning: ${args.currentStepReasoning}
+        Next Step Goal: ${args.nextStepGoal}`;
+
       const response = {
         role: "user" as const,
         content: [
           {
             type: "text" as const,
+            text: planningMessage,
+          },
+          {
+            type: "text" as const,
             text: `Computer action on ${result.timestamp}, result: ${result.actionPerformed}. Reasoning: ${result.reasoning} Screenshot as attached.`,
           },
           {
@@ -252,15 +249,6 @@
         ],
       };
       return {
-<<<<<<< HEAD
-        ...result,
-        screenshot: screenshotUrl?.url
-          ? new URL(screenshotUrl.url)
-          : screenshot,
-        previousStepEvaluation: args.previousStepEvaluation,
-        currentStepReasoning: args.currentStepReasoning,
-        nextStepGoal: args.nextStepGoal,
-=======
         type: "response",
         response,
         updateCurrentAgentLog: createAgentLogUpdate({
@@ -271,6 +259,11 @@
           screenshot: {
             value: screenshotUrl?.url ?? screenshot,
             overrideLogScreenshot: true,
+          },
+          planningData: {
+            previousStepEvaluation: args.previousStepEvaluation,
+            currentStepReasoning: args.currentStepReasoning,
+            nextStepGoal: args.nextStepGoal,
           },
           response: {
             role: "user",
@@ -286,7 +279,6 @@
             }),
           },
         }),
->>>>>>> b919a047
       };
     },
   };
